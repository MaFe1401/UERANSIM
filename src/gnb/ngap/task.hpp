//
// This file is a part of UERANSIM open source project.
// Copyright (c) 2021 ALİ GÜNGÖR.
//
// The software and all associated files are licensed under GPL-3.0
// and subject to the terms and conditions defined in LICENSE file.
//

#pragma once

#include <optional>
#include <unordered_map>

#include <asn/ngap/ASN_NGAP_PDUSessionResourceModifyRequest.h>
#include <gnb/nts.hpp>
#include <gnb/types.hpp>
#include <lib/app/monitor.hpp>
#include <utils/logger.hpp>
#include <utils/nts.hpp>

extern "C"
{
    struct ASN_NGAP_NGAP_PDU;
    struct ASN_NGAP_NGSetupResponse;
    struct ASN_NGAP_NGSetupFailure;
    struct ASN_NGAP_ErrorIndication;
    struct ASN_NGAP_DownlinkNASTransport;
    struct ASN_NGAP_RerouteNASRequest;
    struct ASN_NGAP_PDUSessionResourceSetupRequest;
    struct ASN_NGAP_InitialContextSetupRequest;
    struct ASN_NGAP_UEContextReleaseCommand;
    struct ASN_NGAP_UEContextModificationRequest;
    struct ASN_NGAP_AMFConfigurationUpdate;
    struct ASN_NGAP_OverloadStart;
    struct ASN_NGAP_OverloadStop;
    struct ASN_NGAP_PDUSessionResourceReleaseCommand;
    struct ASN_NGAP_Paging;
}

namespace nr::gnb
{

class SctpTask;
class GnbRrcTask;
class GtpTask;
class GnbAppTask;

class NgapTask : public NtsTask
{
  private:
    TaskBase *m_base;
    std::unique_ptr<Logger> m_logger;

    std::unordered_map<int, NgapAmfContext *> m_amfCtx;
    std::unordered_map<int, NgapUeContext *> m_ueCtx;
    long m_ueNgapIdCounter;
    uint32_t m_downlinkTeidCounter;
    bool m_isInitialized;

    friend class GnbCmdHandler;

  public:
    explicit NgapTask(TaskBase *base);
    ~NgapTask() override = default;

  protected:
    void onStart() override;
    void onLoop() override;
    void onQuit() override;

  private:
    /* Utility functions */
    void createAmfContext(const GnbAmfConfig &config);
    NgapAmfContext *findAmfContext(int ctxId);
    void createUeContext(int ueId);
    NgapUeContext *findUeContext(int ctxId);
    NgapUeContext *findUeByRanId(long ranUeNgapId);
    NgapUeContext *findUeByAmfId(long amfUeNgapId);
    NgapUeContext *findUeByNgapIdPair(int amfCtxId, const NgapIdPair &idPair);
    void deleteUeContext(int ueId);
    void deleteAmfContext(int amfId);

    /* Interface management */
    void handleAssociationSetup(int amfId, int ascId, int inCount, int outCount);
    void handleAssociationShutdown(int amfId);
    void sendNgSetupRequest(int amfId);
    void sendErrorIndication(int amfId, NgapCause cause = NgapCause::Protocol_unspecified, int ueId = 0);
    void receiveNgSetupResponse(int amfId, ASN_NGAP_NGSetupResponse *msg);
    void receiveNgSetupFailure(int amfId, ASN_NGAP_NGSetupFailure *msg);
    void receiveErrorIndication(int amfId, ASN_NGAP_ErrorIndication *msg);
    void receiveAmfConfigurationUpdate(int amfId, ASN_NGAP_AMFConfigurationUpdate *msg);
    void receiveOverloadStart(int amfId, ASN_NGAP_OverloadStart *msg);
    void receiveOverloadStop(int amfId, ASN_NGAP_OverloadStop *msg);

    /* Message transport */
    void sendNgapNonUe(int amfId, ASN_NGAP_NGAP_PDU *pdu);
    void sendNgapUeAssociated(int ueId, ASN_NGAP_NGAP_PDU *pdu);
    void handleSctpMessage(int amfId, uint16_t stream, const UniqueBuffer &buffer);
    bool handleSctpStreamId(int amfId, int stream, const ASN_NGAP_NGAP_PDU &pdu);

    /* NAS transport */
    void handleInitialNasTransport(int ueId, const OctetString &nasPdu, long rrcEstablishmentCause,
                                   const std::optional<GutiMobileIdentity> &sTmsi);
    void handleUplinkNasTransport(int ueId, const OctetString &nasPdu);
    void receiveDownlinkNasTransport(int amfId, ASN_NGAP_DownlinkNASTransport *msg);
    void deliverDownlinkNas(int ueId, OctetString &&nasPdu);
    void sendNasNonDeliveryIndication(int ueId, const OctetString &nasPdu, NgapCause cause);
    void receiveRerouteNasRequest(int amfId, ASN_NGAP_RerouteNASRequest *msg);

    /* PDU session management */
    void receiveSessionResourceSetupRequest(int amfId, ASN_NGAP_PDUSessionResourceSetupRequest *msg);
<<<<<<< HEAD
    void receiveSessionResourceReleaseCommand(int amfId, ASN_NGAP_PDUSessionResourceReleaseCommand *msg);\
    void receiveSessionResourceModifyRequest(int amfId, ASN_NGAP_PDUSessionResourceModifyRequest *msg);
    std::optional<NgapCause> setupPduSessionResource(PduSessionResource *resource);
=======
    void receiveSessionResourceReleaseCommand(int amfId, ASN_NGAP_PDUSessionResourceReleaseCommand *msg);
    std::optional<NgapCause> setupPduSessionResource(NgapUeContext *ue, PduSessionResource *resource);
>>>>>>> 0221f426

    /* UE context management */
    void receiveInitialContextSetup(int amfId, ASN_NGAP_InitialContextSetupRequest *msg);
    void receiveContextRelease(int amfId, ASN_NGAP_UEContextReleaseCommand *msg);
    void receiveContextModification(int amfId, ASN_NGAP_UEContextModificationRequest *msg);
    void sendContextRelease(int ueId, NgapCause cause);

    /* NAS Node Selection */
    NgapAmfContext *selectAmf(int ueId);
    NgapAmfContext *selectNewAmfForReAllocation(int ueId, int initiatedAmfId, int amfSetId);

    /* Radio resource control */
    void handleRadioLinkFailure(int ueId);
    void receivePaging(int amfId, ASN_NGAP_Paging *msg);
    void modifyPduSessionResource(PduSessionResourceModify *pModify);
};

} // namespace nr::gnb<|MERGE_RESOLUTION|>--- conflicted
+++ resolved
@@ -109,14 +109,9 @@
 
     /* PDU session management */
     void receiveSessionResourceSetupRequest(int amfId, ASN_NGAP_PDUSessionResourceSetupRequest *msg);
-<<<<<<< HEAD
-    void receiveSessionResourceReleaseCommand(int amfId, ASN_NGAP_PDUSessionResourceReleaseCommand *msg);\
     void receiveSessionResourceModifyRequest(int amfId, ASN_NGAP_PDUSessionResourceModifyRequest *msg);
-    std::optional<NgapCause> setupPduSessionResource(PduSessionResource *resource);
-=======
     void receiveSessionResourceReleaseCommand(int amfId, ASN_NGAP_PDUSessionResourceReleaseCommand *msg);
     std::optional<NgapCause> setupPduSessionResource(NgapUeContext *ue, PduSessionResource *resource);
->>>>>>> 0221f426
 
     /* UE context management */
     void receiveInitialContextSetup(int amfId, ASN_NGAP_InitialContextSetupRequest *msg);
