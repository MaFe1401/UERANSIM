package tr.havelsan.ueransim.flowtesting.flows;

import fr.marben.asnsdk.japi.InvalidStructureException;
import fr.marben.asnsdk.japi.spe.OpenTypeValue;
import java.util.ArrayList;
import tr.havelsan.ueransim.flowtesting.inputs.DeregistrationInput;
import tr.havelsan.ueransim.nas.impl.ies.IENasKeySetIdentifier;
import tr.havelsan.ueransim.nas.impl.messages.DeRegistrationAcceptUeOriginating;
import tr.havelsan.ueransim.nas.impl.messages.DeRegistrationRequestUeOriginating;
import tr.havelsan.ueransim.ngap.Values;
import tr.havelsan.ueransim.ngap.ngap_commondatatypes.Criticality;
import tr.havelsan.ueransim.ngap.ngap_commondatatypes.ProcedureCode;
import tr.havelsan.ueransim.ngap.ngap_commondatatypes.ProtocolIE_ID;
import tr.havelsan.ueransim.ngap.ngap_ies.AMF_UE_NGAP_ID;
import tr.havelsan.ueransim.ngap.ngap_ies.RAN_UE_NGAP_ID;
import tr.havelsan.ueransim.ngap.ngap_pdu_contents.DownlinkNASTransport;
import tr.havelsan.ueransim.ngap.ngap_pdu_contents.InitialContextSetupResponse;
import tr.havelsan.ueransim.ngap.ngap_pdu_contents.UEContextReleaseCommand;
import tr.havelsan.ueransim.ngap.ngap_pdu_contents.UEContextReleaseComplete;
import tr.havelsan.ueransim.ngap.ngap_pdu_descriptions.InitiatingMessage;
import tr.havelsan.ueransim.ngap.ngap_pdu_descriptions.NGAP_PDU;
import tr.havelsan.ueransim.ngap.ngap_pdu_descriptions.SuccessfulOutcome;
import tr.havelsan.ueransim.ngap2.NgapBuilder;
import tr.havelsan.ueransim.ngap2.NgapCriticality;
import tr.havelsan.ueransim.ngap2.NgapPduDescription;
import tr.havelsan.ueransim.ngap2.NgapProcedure;
import tr.havelsan.ueransim.sctp.SCTPClient;
import tr.havelsan.ueransim.sim.BaseFlow;
import tr.havelsan.ueransim.sim.Message;
import tr.havelsan.ueransim.sim.ue.FlowUtils;
import tr.havelsan.ueransim.sim.ue.UeUtils;
import tr.havelsan.ueransim.utils.Color;
import tr.havelsan.ueransim.utils.Console;

public class DeregistrationFlow extends BaseFlow {

  private final DeregistrationInput input;

  public DeregistrationFlow(SCTPClient sctpClient, DeregistrationInput input) {
    super(sctpClient);
    this.input = input;
  }

  @Override
  public State main(Message message) {
    return sendDeregistrationRequest();
  }

  private State sendDeregistrationRequest() {
    var request = new DeRegistrationRequestUeOriginating();
    request.deRegistrationType = input.deregistrationType;
    request.ngKSI = new IENasKeySetIdentifier(
        IENasKeySetIdentifier.ETypeOfSecurityContext.NATIVE_SECURITY_CONTEXT, input.ngKSI);
    request.mobileIdentity = input.guti;

    var uplinkPdu = UeUtils.createUplinkMessage(request, input.ranUeNgapId, input.amfUeNgapId,
        input.userLocationInformationNr);

    FlowUtils.logNasMessageWillSend(request);
    FlowUtils.logNgapMessageWillSend(uplinkPdu);
    sendPDU(uplinkPdu);
    FlowUtils.logMessageSent();

<<<<<<< HEAD
    return this::waitDeregistrationAccept;
  }

  private State waitDeregistrationAccept(Message message) {
    NGAP_PDU pdu = getNgap_pdu(message);
=======
        var ngap = new NgapBuilder()
                .withDescription(NgapPduDescription.INITIATING_MESSAGE)
                .withProcedure(NgapProcedure.UplinkNASTransport, NgapCriticality.IGNORE)
                .addRanUeNgapId(input.ranUeNgapId, NgapCriticality.REJECT)
                .addAmfUeNgapId(input.amfUeNgapId, NgapCriticality.REJECT)
                .addNasPdu(request, NgapCriticality.REJECT)
                .addUserLocationInformationNR(input.userLocationInformationNr, NgapCriticality.IGNORE)
                .build();
        sendPDU(ngap);
>>>>>>> a6dd0a7a

    if (!(pdu.getValue() instanceof InitiatingMessage)) {
      Console.println(Color.YELLOW, "bad message, InitiatingMessage is expected. message ignored");
      return this::waitDeregistrationAccept;
    }

    var initiatingMessage = ((InitiatingMessage) pdu.getValue()).value.getDecodedValue();
    if (!(initiatingMessage instanceof DownlinkNASTransport)) {
      Console
          .println(Color.YELLOW, "bad message, DownlinkNASTransport is expected. message ignored");
      return this::waitDeregistrationAccept;
    }

    var downlinkNASTransport = (DownlinkNASTransport) initiatingMessage;
    var nasMessage = UeUtils.getNasMessage(downlinkNASTransport);
    if (nasMessage == null) {
      Console.println(Color.YELLOW, "bad message, nas pdu is missing. message ignored");
      return this::waitDeregistrationAccept;
    }

    if (!(nasMessage instanceof DeRegistrationAcceptUeOriginating)) {
      Console.println(Color.YELLOW,
          "bad message, DeRegistrationAcceptUeOriginating is expected. message ignored");
      return this::waitDeregistrationAccept;
    }

    return this::waitUeContextReleaseCommand;
  }

  private NGAP_PDU getNgap_pdu(Message message) {
    var pdu = message.getAsPDU();
    FlowUtils.logReceivedMessage(pdu);
    return pdu;
  }

  private State waitUeContextReleaseCommand(Message message) {

    NGAP_PDU pdu = getNgap_pdu(message);

    var value = ((InitiatingMessage) pdu.getValue()).value.getDecodedValue();

    if (value instanceof UEContextReleaseCommand) {
      Console.println(
          Color.BLUE,
          "UEContextReleaseCommand arrived, UEContextReleaseComplete will return");
      return sendUeContextReleaseComplete();
    }

<<<<<<< HEAD
    return this::waitUeContextReleaseCommand;
  }

  private State sendUeContextReleaseComplete() {
    var list = new ArrayList<UEContextReleaseComplete.ProtocolIEs.SEQUENCE>();

    var ueContextReleaseComplete = new UEContextReleaseComplete();
    ueContextReleaseComplete.protocolIEs = new UEContextReleaseComplete.ProtocolIEs();
    ueContextReleaseComplete.protocolIEs.valueList = list;

    var item0 = new InitialContextSetupResponse.ProtocolIEs.SEQUENCE();
    item0.id = new ProtocolIE_ID(Values.NGAP_Constants__id_RAN_UE_NGAP_ID);
    item0.criticality = new Criticality(Criticality.ASN_ignore);
    item0.value = new OpenTypeValue(new RAN_UE_NGAP_ID(input.ranUeNgapId));

    var item1 = new InitialContextSetupResponse.ProtocolIEs.SEQUENCE();
    item1.id = new ProtocolIE_ID(Values.NGAP_Constants__id_AMF_UE_NGAP_ID);
    item1.criticality = new Criticality(Criticality.ASN_ignore);
    item1.value = new OpenTypeValue(new AMF_UE_NGAP_ID(input.amfUeNgapId));

    NGAP_PDU ngapPdu;
    try {
      var successfulOutcome = new SuccessfulOutcome();
      successfulOutcome.procedureCode =
          new ProcedureCode(Values.NGAP_Constants__id_UEContextRelease);
      successfulOutcome.criticality = new Criticality(Criticality.ASN_reject);
      successfulOutcome.value = new OpenTypeValue(ueContextReleaseComplete);

      ngapPdu = new NGAP_PDU(NGAP_PDU.ASN_successfulOutcome, successfulOutcome);
    } catch (InvalidStructureException e) {
      throw new RuntimeException(e);
=======
    private State sendUeContextReleaseComplete() {
        var ngap = new NgapBuilder()
                .withDescription(NgapPduDescription.SUCCESSFUL_OUTCOME)
                .withProcedure(NgapProcedure.UEContextReleaseComplete,NgapCriticality.REJECT )
                .addRanUeNgapId(input.ranUeNgapId, NgapCriticality.IGNORE)
                .addAmfUeNgapId(input.amfUeNgapId, NgapCriticality.IGNORE)
                .build();
        sendPDU(ngap);

        Console.println(Color.GREEN_BOLD, "Deregistration complete");
        return abortReceiver();
>>>>>>> a6dd0a7a
    }

    FlowUtils.logNgapMessageWillSend(ngapPdu);
    sendPDU(ngapPdu);
    FlowUtils.logMessageSent();

    Console.println(Color.GREEN_BOLD, "Deregistration complete");
    return abortReceiver();
  }
}<|MERGE_RESOLUTION|>--- conflicted
+++ resolved
@@ -2,7 +2,6 @@
 
 import fr.marben.asnsdk.japi.InvalidStructureException;
 import fr.marben.asnsdk.japi.spe.OpenTypeValue;
-import java.util.ArrayList;
 import tr.havelsan.ueransim.flowtesting.inputs.DeregistrationInput;
 import tr.havelsan.ueransim.nas.impl.ies.IENasKeySetIdentifier;
 import tr.havelsan.ueransim.nas.impl.messages.DeRegistrationAcceptUeOriginating;
@@ -32,42 +31,28 @@
 import tr.havelsan.ueransim.utils.Color;
 import tr.havelsan.ueransim.utils.Console;
 
+import java.util.ArrayList;
+
 public class DeregistrationFlow extends BaseFlow {
 
-  private final DeregistrationInput input;
+    private final DeregistrationInput input;
 
-  public DeregistrationFlow(SCTPClient sctpClient, DeregistrationInput input) {
-    super(sctpClient);
-    this.input = input;
-  }
+    public DeregistrationFlow(SCTPClient sctpClient, DeregistrationInput input) {
+        super(sctpClient);
+        this.input = input;
+    }
 
-  @Override
-  public State main(Message message) {
-    return sendDeregistrationRequest();
-  }
+    @Override
+    public State main(Message message) throws Exception {
+        return sendDeregistrationRequest(message);
+    }
 
-  private State sendDeregistrationRequest() {
-    var request = new DeRegistrationRequestUeOriginating();
-    request.deRegistrationType = input.deregistrationType;
-    request.ngKSI = new IENasKeySetIdentifier(
-        IENasKeySetIdentifier.ETypeOfSecurityContext.NATIVE_SECURITY_CONTEXT, input.ngKSI);
-    request.mobileIdentity = input.guti;
+    private State sendDeregistrationRequest(Message message) {
+        var request = new DeRegistrationRequestUeOriginating();
+        request.deRegistrationType = input.deregistrationType;
+        request.ngKSI = new IENasKeySetIdentifier(IENasKeySetIdentifier.ETypeOfSecurityContext.NATIVE_SECURITY_CONTEXT, input.ngKSI);
+        request.mobileIdentity = input.guti;
 
-    var uplinkPdu = UeUtils.createUplinkMessage(request, input.ranUeNgapId, input.amfUeNgapId,
-        input.userLocationInformationNr);
-
-    FlowUtils.logNasMessageWillSend(request);
-    FlowUtils.logNgapMessageWillSend(uplinkPdu);
-    sendPDU(uplinkPdu);
-    FlowUtils.logMessageSent();
-
-<<<<<<< HEAD
-    return this::waitDeregistrationAccept;
-  }
-
-  private State waitDeregistrationAccept(Message message) {
-    NGAP_PDU pdu = getNgap_pdu(message);
-=======
         var ngap = new NgapBuilder()
                 .withDescription(NgapPduDescription.INITIATING_MESSAGE)
                 .withProcedure(NgapProcedure.UplinkNASTransport, NgapCriticality.IGNORE)
@@ -77,88 +62,61 @@
                 .addUserLocationInformationNR(input.userLocationInformationNr, NgapCriticality.IGNORE)
                 .build();
         sendPDU(ngap);
->>>>>>> a6dd0a7a
 
-    if (!(pdu.getValue() instanceof InitiatingMessage)) {
-      Console.println(Color.YELLOW, "bad message, InitiatingMessage is expected. message ignored");
-      return this::waitDeregistrationAccept;
+        return this::waitDeregistrationAccept;
     }
 
-    var initiatingMessage = ((InitiatingMessage) pdu.getValue()).value.getDecodedValue();
-    if (!(initiatingMessage instanceof DownlinkNASTransport)) {
-      Console
-          .println(Color.YELLOW, "bad message, DownlinkNASTransport is expected. message ignored");
-      return this::waitDeregistrationAccept;
+    private State waitDeregistrationAccept(Message message) {
+        var pdu = message.getAsPDU();
+        FlowUtils.logReceivedMessage(pdu);
+
+        if (!(pdu.getValue() instanceof InitiatingMessage)) {
+            Console.println(Color.YELLOW, "bad message, InitiatingMessage is expected. message ignored");
+            return this::waitDeregistrationAccept;
+        }
+
+        var initiatingMessage = ((InitiatingMessage) pdu.getValue()).value.getDecodedValue();
+        if (!(initiatingMessage instanceof DownlinkNASTransport)) {
+            Console.println(Color.YELLOW, "bad message, DownlinkNASTransport is expected. message ignored");
+            return this::waitDeregistrationAccept;
+        }
+
+        var downlinkNASTransport = (DownlinkNASTransport) initiatingMessage;
+        var nasMessage = UeUtils.getNasMessage(downlinkNASTransport);
+        if (nasMessage == null) {
+            Console.println(Color.YELLOW, "bad message, nas pdu is missing. message ignored");
+            return this::waitDeregistrationAccept;
+        }
+
+        if (!(nasMessage instanceof DeRegistrationAcceptUeOriginating)) {
+            Console.println(Color.YELLOW, "bad message, DeRegistrationAcceptUeOriginating is expected. message ignored");
+            return this::waitDeregistrationAccept;
+        }
+
+        return this::waitUeContextReleaseCommand;
     }
 
-    var downlinkNASTransport = (DownlinkNASTransport) initiatingMessage;
-    var nasMessage = UeUtils.getNasMessage(downlinkNASTransport);
-    if (nasMessage == null) {
-      Console.println(Color.YELLOW, "bad message, nas pdu is missing. message ignored");
-      return this::waitDeregistrationAccept;
+    private State waitUeContextReleaseCommand(Message message) {
+        var pdu = message.getAsPDU();
+        FlowUtils.logReceivedMessage(pdu);
+
+        if (!(pdu.getValue() instanceof InitiatingMessage)) {
+            Console.println(Color.YELLOW, "bad message, InitiatingMessage is expected. message ignored");
+            return this::waitDeregistrationAccept;
+        }
+
+        var initiatingMessage = ((InitiatingMessage) pdu.getValue()).value.getDecodedValue();
+        if (!(initiatingMessage instanceof UEContextReleaseCommand)) {
+            Console.println(Color.YELLOW, "bad message, UEContextReleaseCommand is expected. message ignored");
+            return this::waitDeregistrationAccept;
+        }
+
+        var command = (UEContextReleaseCommand) initiatingMessage;
+        // do something with command
+
+        return sendUeContextReleaseComplete();
     }
 
-    if (!(nasMessage instanceof DeRegistrationAcceptUeOriginating)) {
-      Console.println(Color.YELLOW,
-          "bad message, DeRegistrationAcceptUeOriginating is expected. message ignored");
-      return this::waitDeregistrationAccept;
-    }
-
-    return this::waitUeContextReleaseCommand;
-  }
-
-  private NGAP_PDU getNgap_pdu(Message message) {
-    var pdu = message.getAsPDU();
-    FlowUtils.logReceivedMessage(pdu);
-    return pdu;
-  }
-
-  private State waitUeContextReleaseCommand(Message message) {
-
-    NGAP_PDU pdu = getNgap_pdu(message);
-
-    var value = ((InitiatingMessage) pdu.getValue()).value.getDecodedValue();
-
-    if (value instanceof UEContextReleaseCommand) {
-      Console.println(
-          Color.BLUE,
-          "UEContextReleaseCommand arrived, UEContextReleaseComplete will return");
-      return sendUeContextReleaseComplete();
-    }
-
-<<<<<<< HEAD
-    return this::waitUeContextReleaseCommand;
-  }
-
-  private State sendUeContextReleaseComplete() {
-    var list = new ArrayList<UEContextReleaseComplete.ProtocolIEs.SEQUENCE>();
-
-    var ueContextReleaseComplete = new UEContextReleaseComplete();
-    ueContextReleaseComplete.protocolIEs = new UEContextReleaseComplete.ProtocolIEs();
-    ueContextReleaseComplete.protocolIEs.valueList = list;
-
-    var item0 = new InitialContextSetupResponse.ProtocolIEs.SEQUENCE();
-    item0.id = new ProtocolIE_ID(Values.NGAP_Constants__id_RAN_UE_NGAP_ID);
-    item0.criticality = new Criticality(Criticality.ASN_ignore);
-    item0.value = new OpenTypeValue(new RAN_UE_NGAP_ID(input.ranUeNgapId));
-
-    var item1 = new InitialContextSetupResponse.ProtocolIEs.SEQUENCE();
-    item1.id = new ProtocolIE_ID(Values.NGAP_Constants__id_AMF_UE_NGAP_ID);
-    item1.criticality = new Criticality(Criticality.ASN_ignore);
-    item1.value = new OpenTypeValue(new AMF_UE_NGAP_ID(input.amfUeNgapId));
-
-    NGAP_PDU ngapPdu;
-    try {
-      var successfulOutcome = new SuccessfulOutcome();
-      successfulOutcome.procedureCode =
-          new ProcedureCode(Values.NGAP_Constants__id_UEContextRelease);
-      successfulOutcome.criticality = new Criticality(Criticality.ASN_reject);
-      successfulOutcome.value = new OpenTypeValue(ueContextReleaseComplete);
-
-      ngapPdu = new NGAP_PDU(NGAP_PDU.ASN_successfulOutcome, successfulOutcome);
-    } catch (InvalidStructureException e) {
-      throw new RuntimeException(e);
-=======
     private State sendUeContextReleaseComplete() {
         var ngap = new NgapBuilder()
                 .withDescription(NgapPduDescription.SUCCESSFUL_OUTCOME)
@@ -170,14 +128,5 @@
 
         Console.println(Color.GREEN_BOLD, "Deregistration complete");
         return abortReceiver();
->>>>>>> a6dd0a7a
     }
-
-    FlowUtils.logNgapMessageWillSend(ngapPdu);
-    sendPDU(ngapPdu);
-    FlowUtils.logMessageSent();
-
-    Console.println(Color.GREEN_BOLD, "Deregistration complete");
-    return abortReceiver();
-  }
 }