package tr.havelsan.ueransim.sim.ue;

import static java.util.Arrays.asList;
import static tr.havelsan.ueransim.ngap.Values.NGAP_Constants__id_AMF_UE_NGAP_ID;
import static tr.havelsan.ueransim.ngap.Values.NGAP_Constants__id_Cause;
import static tr.havelsan.ueransim.ngap.Values.NGAP_Constants__id_FiveG_S_TMSI;
import static tr.havelsan.ueransim.ngap.Values.NGAP_Constants__id_InitialUEMessage;
import static tr.havelsan.ueransim.ngap.Values.NGAP_Constants__id_NAS_PDU;
import static tr.havelsan.ueransim.ngap.Values.NGAP_Constants__id_PDUSessionResourceRelease;
import static tr.havelsan.ueransim.ngap.Values.NGAP_Constants__id_PDUSessionResourceReleasedListRelRes;
import static tr.havelsan.ueransim.ngap.Values.NGAP_Constants__id_PDUSessionResourceSetup;
import static tr.havelsan.ueransim.ngap.Values.NGAP_Constants__id_PDUSessionResourceSetupListSURes;
import static tr.havelsan.ueransim.ngap.Values.NGAP_Constants__id_RAN_UE_NGAP_ID;
import static tr.havelsan.ueransim.ngap.Values.NGAP_Constants__id_RRCEstablishmentCause;
import static tr.havelsan.ueransim.ngap.Values.NGAP_Constants__id_UEContextRelease;
import static tr.havelsan.ueransim.ngap.Values.NGAP_Constants__id_UEContextReleaseRequest;
import static tr.havelsan.ueransim.ngap.Values.NGAP_Constants__id_UserLocationInformation;
import static tr.havelsan.ueransim.ngap.ngap_ies.CauseMisc.ASN_om_intervention;
import static tr.havelsan.ueransim.ngap.ngap_ies.RRCEstablishmentCause.ASN_mo_Signalling;

import fr.marben.asnsdk.japi.InvalidStructureException;
import fr.marben.asnsdk.japi.spe.BitStringValue;
<<<<<<< HEAD
import fr.marben.asnsdk.japi.spe.ContainingOctetStringValue;
import fr.marben.asnsdk.japi.spe.OpenTypeValue;
import java.math.BigInteger;
import java.util.ArrayList;
import java.util.Base64;
import java.util.Collections;
import java.util.List;
=======
>>>>>>> a6dd0a7a
import tr.havelsan.ueransim.Ngap;
import tr.havelsan.ueransim.nas.EapDecoder;
import tr.havelsan.ueransim.nas.NasDecoder;
import tr.havelsan.ueransim.nas.core.messages.NasMessage;
import tr.havelsan.ueransim.nas.eap.Eap;
import tr.havelsan.ueransim.nas.impl.ies.IESNssai;
import tr.havelsan.ueransim.nas.impl.values.VPlmn;
<<<<<<< HEAD
import tr.havelsan.ueransim.ngap.Values;
import tr.havelsan.ueransim.ngap.ngap_commondatatypes.Criticality;
import tr.havelsan.ueransim.ngap.ngap_commondatatypes.ProcedureCode;
import tr.havelsan.ueransim.ngap.ngap_commondatatypes.ProtocolIE_ID;
import tr.havelsan.ueransim.ngap.ngap_ies.AMFPointer;
import tr.havelsan.ueransim.ngap.ngap_ies.AMFSetID;
import tr.havelsan.ueransim.ngap.ngap_ies.AMF_UE_NGAP_ID;
import tr.havelsan.ueransim.ngap.ngap_ies.AssociatedQosFlowItem;
import tr.havelsan.ueransim.ngap.ngap_ies.AssociatedQosFlowList;
import tr.havelsan.ueransim.ngap.ngap_ies.BroadcastPLMNItem;
import tr.havelsan.ueransim.ngap.ngap_ies.BroadcastPLMNList;
import tr.havelsan.ueransim.ngap.ngap_ies.Cause;
import tr.havelsan.ueransim.ngap.ngap_ies.CauseMisc;
import tr.havelsan.ueransim.ngap.ngap_ies.FiveG_S_TMSI;
import tr.havelsan.ueransim.ngap.ngap_ies.FiveG_TMSI;
import tr.havelsan.ueransim.ngap.ngap_ies.GNB_ID;
import tr.havelsan.ueransim.ngap.ngap_ies.GTPTunnel;
import tr.havelsan.ueransim.ngap.ngap_ies.GTP_TEID;
import tr.havelsan.ueransim.ngap.ngap_ies.GlobalGNB_ID;
import tr.havelsan.ueransim.ngap.ngap_ies.GlobalRANNodeID;
import tr.havelsan.ueransim.ngap.ngap_ies.NAS_PDU;
import tr.havelsan.ueransim.ngap.ngap_ies.NRCellIdentity;
import tr.havelsan.ueransim.ngap.ngap_ies.NR_CGI;
import tr.havelsan.ueransim.ngap.ngap_ies.PDUSessionID;
import tr.havelsan.ueransim.ngap.ngap_ies.PDUSessionResourceReleaseResponseTransfer;
import tr.havelsan.ueransim.ngap.ngap_ies.PDUSessionResourceReleasedItemRelRes;
import tr.havelsan.ueransim.ngap.ngap_ies.PDUSessionResourceReleasedListRelRes;
import tr.havelsan.ueransim.ngap.ngap_ies.PDUSessionResourceSetupItemSURes;
import tr.havelsan.ueransim.ngap.ngap_ies.PDUSessionResourceSetupListSURes;
import tr.havelsan.ueransim.ngap.ngap_ies.PDUSessionResourceSetupResponseTransfer;
import tr.havelsan.ueransim.ngap.ngap_ies.PagingDRX;
import tr.havelsan.ueransim.ngap.ngap_ies.QosFlowIdentifier;
import tr.havelsan.ueransim.ngap.ngap_ies.QosFlowPerTNLInformation;
import tr.havelsan.ueransim.ngap.ngap_ies.RAN_UE_NGAP_ID;
import tr.havelsan.ueransim.ngap.ngap_ies.RRCEstablishmentCause;
import tr.havelsan.ueransim.ngap.ngap_ies.SD;
import tr.havelsan.ueransim.ngap.ngap_ies.SST;
import tr.havelsan.ueransim.ngap.ngap_ies.S_NSSAI;
import tr.havelsan.ueransim.ngap.ngap_ies.SliceSupportItem;
import tr.havelsan.ueransim.ngap.ngap_ies.SliceSupportList;
import tr.havelsan.ueransim.ngap.ngap_ies.SupportedTAItem;
import tr.havelsan.ueransim.ngap.ngap_ies.SupportedTAList;
import tr.havelsan.ueransim.ngap.ngap_ies.TAC;
import tr.havelsan.ueransim.ngap.ngap_ies.TAI;
import tr.havelsan.ueransim.ngap.ngap_ies.TimeStamp;
import tr.havelsan.ueransim.ngap.ngap_ies.TransportLayerAddress;
import tr.havelsan.ueransim.ngap.ngap_ies.UPTransportLayerInformation;
import tr.havelsan.ueransim.ngap.ngap_ies.UserLocationInformation;
import tr.havelsan.ueransim.ngap.ngap_ies.UserLocationInformationNR;
import tr.havelsan.ueransim.ngap.ngap_pdu_contents.DownlinkNASTransport;
import tr.havelsan.ueransim.ngap.ngap_pdu_contents.InitialUEMessage;
import tr.havelsan.ueransim.ngap.ngap_pdu_contents.NGSetupRequest;
import tr.havelsan.ueransim.ngap.ngap_pdu_contents.PDUSessionResourceReleaseResponse;
import tr.havelsan.ueransim.ngap.ngap_pdu_contents.PDUSessionResourceReleaseResponse.ProtocolIEs;
import tr.havelsan.ueransim.ngap.ngap_pdu_contents.PDUSessionResourceSetupResponse;
import tr.havelsan.ueransim.ngap.ngap_pdu_contents.UEContextReleaseComplete;
import tr.havelsan.ueransim.ngap.ngap_pdu_contents.UEContextReleaseRequest;
import tr.havelsan.ueransim.ngap.ngap_pdu_contents.UplinkNASTransport;
import tr.havelsan.ueransim.ngap.ngap_pdu_descriptions.InitiatingMessage;
=======
import tr.havelsan.ueransim.ngap.ngap_ies.*;
import tr.havelsan.ueransim.ngap.ngap_pdu_contents.DownlinkNASTransport;
>>>>>>> a6dd0a7a
import tr.havelsan.ueransim.ngap.ngap_pdu_descriptions.NGAP_PDU;
import tr.havelsan.ueransim.ngap2.*;
import tr.havelsan.ueransim.utils.OctetInputStream;
import tr.havelsan.ueransim.utils.Utils;
import tr.havelsan.ueransim.utils.octets.Octet4;

<<<<<<< HEAD
public class UeUtils {

  public static UserLocationInformationNR createUserLocationInformationNr(
      UserLocationInformationNr nr) {
    var userLocationInformationNr = new UserLocationInformationNR();
    userLocationInformationNr.nR_CGI = new NR_CGI();
    userLocationInformationNr.nR_CGI.pLMNIdentity = Ngap.plmnEncode(nr.nrCgi.plmn);
    userLocationInformationNr.nR_CGI.nRCellIdentity =
        new NRCellIdentity(nr.nrCgi.nrCellIdentity.toByteArray(), 36);
    userLocationInformationNr.tAI = new TAI();
    userLocationInformationNr.tAI.tAC = new TAC(nr.tai.tac.toByteArray());
    userLocationInformationNr.tAI.pLMNIdentity = Ngap.plmnEncode(nr.tai.plmn);
    userLocationInformationNr.timeStamp = new TimeStamp(nr.timeStamp.toByteArray());
    return userLocationInformationNr;
  }

  public static Eap decodeEapFromBase64(String base64) {
    var hex = new String(Base64.getDecoder().decode((base64)));
    var bytes = Utils.hexStringToByteArray(hex);
    return EapDecoder.eapPdu((new OctetInputStream((bytes))));
  }

  public static NGAP_PDU createInitialUeMessage(
      NasMessage nasMessage,
      long ranUeNgapIdValue,
      int establishmentCauseValue,
      UserLocationInformationNr userLocationInformationNr) {
    var ranUeNgapId = new InitialUEMessage.ProtocolIEs.SEQUENCE();
    ranUeNgapId.id = new ProtocolIE_ID(NGAP_Constants__id_RAN_UE_NGAP_ID);
    ranUeNgapId.criticality = new Criticality(Criticality.ASN_reject);
    ranUeNgapId.value = new OpenTypeValue(new RAN_UE_NGAP_ID(ranUeNgapIdValue));

    var nasPdu = new InitialUEMessage.ProtocolIEs.SEQUENCE();
    nasPdu.id = new ProtocolIE_ID(Values.NGAP_Constants__id_NAS_PDU);
    nasPdu.criticality = new Criticality(Criticality.ASN_reject);
    nasPdu.value = new OpenTypeValue(new NAS_PDU(NasEncoder.nasPdu(nasMessage)));

    var userLocationInformation = new InitialUEMessage.ProtocolIEs.SEQUENCE();
    userLocationInformation.id =
        new ProtocolIE_ID(Values.NGAP_Constants__id_UserLocationInformation);
    userLocationInformation.criticality = new Criticality(Criticality.ASN_reject);
    try {
      userLocationInformation.value =
          new OpenTypeValue(
              new UserLocationInformation(
                  UserLocationInformation.ASN_userLocationInformationNR,
                  createUserLocationInformationNr(userLocationInformationNr)));
    } catch (InvalidStructureException e) {
      throw new RuntimeException(e);
    }

    var establishmentCause = new InitialUEMessage.ProtocolIEs.SEQUENCE();
    establishmentCause.id = new ProtocolIE_ID(Values.NGAP_Constants__id_RRCEstablishmentCause);
    establishmentCause.criticality = new Criticality(Criticality.ASN_ignore);
    establishmentCause.value =
        new OpenTypeValue(new RRCEstablishmentCause(establishmentCauseValue));

    var protocolIEs = new ArrayList<InitialUEMessage.ProtocolIEs.SEQUENCE>();
    protocolIEs.add(ranUeNgapId);
    protocolIEs.add(nasPdu);
    protocolIEs.add(userLocationInformation);
    protocolIEs.add(establishmentCause);

    var initialUEMessage = new InitialUEMessage();
    initialUEMessage.protocolIEs = new InitialUEMessage.ProtocolIEs(protocolIEs);

    var initiatingMessage = new InitiatingMessage();
    initiatingMessage.procedureCode = new ProcedureCode(Values.NGAP_Constants__id_InitialUEMessage);
    initiatingMessage.criticality = new Criticality(Criticality.ASN_ignore);
    initiatingMessage.value = new OpenTypeValue(initialUEMessage);

    NGAP_PDU ngapPdu;
    try {
      ngapPdu = new NGAP_PDU(NGAP_PDU.ASN_initiatingMessage, initiatingMessage);
    } catch (InvalidStructureException e) {
      throw new RuntimeException(e);
    }

    return ngapPdu;
  }

  public static NGAP_PDU createUplinkMessage(
      NasMessage nasMessage,
      long ranUeNgapId,
      long amfUeNgapId,
      UserLocationInformationNr userLocationInformationNr) {
    var list = new ArrayList<UplinkNASTransport.ProtocolIEs.SEQUENCE>();

    var uplink = new UplinkNASTransport();
    uplink.protocolIEs = new UplinkNASTransport.ProtocolIEs();
    uplink.protocolIEs.valueList = list;

    var ranUe = new UplinkNASTransport.ProtocolIEs.SEQUENCE();
    ranUe.id = new ProtocolIE_ID(NGAP_Constants__id_RAN_UE_NGAP_ID);
    ranUe.criticality = new Criticality(Criticality.ASN_reject);
    ranUe.value = new OpenTypeValue(new RAN_UE_NGAP_ID(ranUeNgapId));
    list.add(ranUe);

    var amfUe = new UplinkNASTransport.ProtocolIEs.SEQUENCE();
    amfUe.id = new ProtocolIE_ID(NGAP_Constants__id_AMF_UE_NGAP_ID);
    amfUe.criticality = new Criticality(Criticality.ASN_reject);
    amfUe.value = new OpenTypeValue(new AMF_UE_NGAP_ID(amfUeNgapId));
    list.add(amfUe);

    var nasPayload = new UplinkNASTransport.ProtocolIEs.SEQUENCE();
    nasPayload.id = new ProtocolIE_ID(Values.NGAP_Constants__id_NAS_PDU);
    nasPayload.criticality = new Criticality(Criticality.ASN_reject);
    nasPayload.value = new OpenTypeValue(new NAS_PDU(NasEncoder.nasPdu(nasMessage)));
    list.add(nasPayload);

    var userLocationInformation = new UplinkNASTransport.ProtocolIEs.SEQUENCE();
    userLocationInformation.id =
        new ProtocolIE_ID(Values.NGAP_Constants__id_UserLocationInformation);
    userLocationInformation.criticality = new Criticality(Criticality.ASN_ignore);
    try {
      userLocationInformation.value =
          new OpenTypeValue(
              new UserLocationInformation(
                  UserLocationInformation.ASN_userLocationInformationNR,
                  createUserLocationInformationNr(userLocationInformationNr)));
    } catch (InvalidStructureException e) {
      throw new RuntimeException(e);
    }
    list.add(userLocationInformation);

    var initiatingMessage = new InitiatingMessage();
    initiatingMessage.procedureCode =
        new ProcedureCode(Values.NGAP_Constants__id_UplinkNASTransport);
    initiatingMessage.criticality = new Criticality(Criticality.ASN_ignore);
    initiatingMessage.value = new OpenTypeValue(uplink);

    try {
      return new NGAP_PDU(NGAP_PDU.ASN_initiatingMessage, initiatingMessage);
    } catch (InvalidStructureException e) {
      throw new RuntimeException(e);
    }
  }

  public static NasMessage getNasMessage(DownlinkNASTransport message) {
    var protocolIEs =
        (List<DownlinkNASTransport.ProtocolIEs.SEQUENCE>) message.protocolIEs.valueList;

    NAS_PDU nasPayload = null;
    for (var protocolIE : protocolIEs) {
      if (protocolIE.value.getDecodedValue() instanceof NAS_PDU) {
        nasPayload = (NAS_PDU) protocolIE.value.getDecodedValue();
        break;
      }
    }

    if (nasPayload == null) {
      return null;
    }
    return NasDecoder.nasPdu(nasPayload.getValue());
  }

  private static GlobalRANNodeID createGlobalGnbId(int globalGnbId, VPlmn gnbPlmn) {
    try {
      var res = new GlobalGNB_ID();
      res.gNB_ID =
          new GNB_ID(
              GNB_ID.ASN_gNB_ID, new BitStringValue(new Octet4(globalGnbId).toByteArray(true), 32));
      res.pLMNIdentity = Ngap.plmnEncode(gnbPlmn);
      return new GlobalRANNodeID(GlobalRANNodeID.ASN_globalGNB_ID, res);
    } catch (InvalidStructureException e) {
      throw new RuntimeException(e);
    }
  }

  private static SliceSupportList createSliceSupportList(IESNssai[] taiSliceSupportNssais) {
    var list = new ArrayList<SliceSupportItem>();

    if (taiSliceSupportNssais != null) {
      for (var nssai : taiSliceSupportNssais) {
        var item = new SliceSupportItem();
        item.s_NSSAI = new S_NSSAI();
        item.s_NSSAI.sD = new SD(nssai.sd.value.toByteArray());
        item.s_NSSAI.sST = new SST(nssai.sst.value.toByteArray());
        list.add(item);
      }
    }

    var res = new SliceSupportList();
    res.valueList = list;
    return res;
  }
=======
import java.util.ArrayList;
import java.util.Base64;
import java.util.List;

import static tr.havelsan.ueransim.ngap.Values.NGAP_Constants__id_DefaultPagingDRX;

public class UeUtils {

    public static Eap decodeEapFromBase64(String base64) {
        var hex = new String(Base64.getDecoder().decode((base64)));
        var bytes = Utils.hexStringToByteArray(hex);
        return EapDecoder.eapPdu((new OctetInputStream((bytes))));
    }

    public static NasMessage getNasMessage(DownlinkNASTransport message) {
        var protocolIEs =
                (List<DownlinkNASTransport.ProtocolIEs.SEQUENCE>) message.protocolIEs.valueList;
>>>>>>> a6dd0a7a

  private static BroadcastPLMNList createBroadcastPlmnList(
      SupportedTA.BroadcastPlmn[] broadcastPlmns) {
    var list = new ArrayList<BroadcastPLMNItem>();

    for (var broadcastPlmn : broadcastPlmns) {
      var item = new BroadcastPLMNItem();
      item.pLMNIdentity = Ngap.plmnEncode(broadcastPlmn.plmn);
      item.tAISliceSupportList = createSliceSupportList(broadcastPlmn.taiSliceSupportNssais);
      list.add(item);
    }

    var res = new BroadcastPLMNList();
    res.valueList = list;
    return res;
  }

  private static SupportedTAList createSupportedTAList(SupportedTA[] supportedTAs) {
    var list = new ArrayList<SupportedTAItem>();

    for (var supportedTa : supportedTAs) {
      var supportedTaiItem = new SupportedTAItem();
      supportedTaiItem.tAC = new TAC(supportedTa.tac.toByteArray());
      supportedTaiItem.broadcastPLMNList = createBroadcastPlmnList(supportedTa.broadcastPlmns);
      list.add(supportedTaiItem);
    }

    var res = new SupportedTAList();
    res.valueList = list;
    return res;
  }

  public static NGAP_PDU createNgSetupRequest(
      int globalGnbId, VPlmn gnbPlmn, SupportedTA[] supportedTAs) {
    var ies = new ArrayList<>();

    var ie_globalRanNodeId = new NGSetupRequest.ProtocolIEs.SEQUENCE();
    ie_globalRanNodeId.id = new ProtocolIE_ID(Values.NGAP_Constants__id_GlobalRANNodeID);
    ie_globalRanNodeId.criticality = new Criticality(Criticality.ASN_reject);
    ie_globalRanNodeId.value = new OpenTypeValue(createGlobalGnbId(globalGnbId, gnbPlmn));
    ies.add(ie_globalRanNodeId);

    var ie_supportedTaList = new NGSetupRequest.ProtocolIEs.SEQUENCE();
    ie_supportedTaList.id = new ProtocolIE_ID(Values.NGAP_Constants__id_SupportedTAList);
    ie_supportedTaList.criticality = new Criticality(Criticality.ASN_reject);
    ie_supportedTaList.value = new OpenTypeValue(createSupportedTAList(supportedTAs));
    ies.add(ie_supportedTaList);

    var ie_pagingDrx = new NGSetupRequest.ProtocolIEs.SEQUENCE();
    ie_pagingDrx.id = new ProtocolIE_ID(Values.NGAP_Constants__id_DefaultPagingDRX);
    ie_pagingDrx.criticality = new Criticality(Criticality.ASN_ignore);
    ie_pagingDrx.value = new OpenTypeValue(new PagingDRX(PagingDRX.ASN_v64));
    ies.add(ie_pagingDrx);

    var ngSetupRequest = new NGSetupRequest();
    ngSetupRequest.protocolIEs = new NGSetupRequest.ProtocolIEs();
    ngSetupRequest.protocolIEs.valueList = ies;

    var initiatingMessage = new InitiatingMessage();
    initiatingMessage.procedureCode = new ProcedureCode(Values.NGAP_Constants__id_NGSetup);
    initiatingMessage.criticality = new Criticality(Criticality.ASN_reject);
    initiatingMessage.value = new OpenTypeValue(ngSetupRequest);

    try {
      return new NGAP_PDU(NGAP_PDU.ASN_initiatingMessage, initiatingMessage);
    } catch (InvalidStructureException e) {
      throw new RuntimeException(e);
    }
  }

  public static NGAP_PDU createNGAPSuccesfullOutCome() {

    GTPTunnel gtpTunnel = new GTPTunnel();

    gtpTunnel.transportLayerAddress =
        new TransportLayerAddress(new byte[]{104, 116, 116, 112}, 32);
    gtpTunnel.gTP_TEID = new GTP_TEID(new byte[]{0, 0, 0, 2});

    PDUSessionResourceSetupResponseTransfer transfer =
        new PDUSessionResourceSetupResponseTransfer();
    transfer.qosFlowPerTNLInformation = new QosFlowPerTNLInformation();
    try {
      transfer.qosFlowPerTNLInformation.uPTransportLayerInformation =
          new UPTransportLayerInformation(UPTransportLayerInformation.ASN_gTPTunnel, gtpTunnel);
    } catch (InvalidStructureException e) {
      throw new RuntimeException(e);
    }
    transfer.qosFlowPerTNLInformation.associatedQosFlowList = new AssociatedQosFlowList();

    var qosFlowIdentifier = new QosFlowIdentifier(1);
    var associatedFlowItem = new AssociatedQosFlowItem();
    associatedFlowItem.qosFlowIdentifier = qosFlowIdentifier;

    transfer.qosFlowPerTNLInformation.associatedQosFlowList.valueList =
        Collections.singletonList(associatedFlowItem);

    PDUSessionResourceSetupListSURes pduSessionResourceSetupListSURes =
        new PDUSessionResourceSetupListSURes();
    PDUSessionResourceSetupItemSURes pduSessionResourceSetupItemSURes =
        new PDUSessionResourceSetupItemSURes();

    pduSessionResourceSetupItemSURes.pDUSessionID = new PDUSessionID(8);
    pduSessionResourceSetupItemSURes.pDUSessionResourceSetupResponseTransfer =
        new ContainingOctetStringValue(transfer);

    pduSessionResourceSetupListSURes.valueList =
        Collections.singletonList(pduSessionResourceSetupItemSURes);

    var protocolIE1 = new PDUSessionResourceSetupResponse.ProtocolIEs.SEQUENCE();
    protocolIE1.id = new ProtocolIE_ID(NGAP_Constants__id_RAN_UE_NGAP_ID);
    protocolIE1.value = new OpenTypeValue(new RAN_UE_NGAP_ID(1000));
    protocolIE1.criticality = new Criticality(Criticality.ASN_ignore);

    var protocolIE2 = new PDUSessionResourceSetupResponse.ProtocolIEs.SEQUENCE();
    protocolIE2.id = new ProtocolIE_ID(NGAP_Constants__id_AMF_UE_NGAP_ID);
    protocolIE2.value = new OpenTypeValue(new AMF_UE_NGAP_ID(1));
    protocolIE2.criticality = new Criticality(Criticality.ASN_ignore);

    var protocolIE3 = new PDUSessionResourceSetupResponse.ProtocolIEs.SEQUENCE();
    protocolIE3.id = new ProtocolIE_ID(NGAP_Constants__id_PDUSessionResourceSetupListSURes);
    protocolIE3.criticality = new Criticality(Criticality.ASN_ignore);
    protocolIE3.value = new OpenTypeValue(pduSessionResourceSetupListSURes);

    var pduSessionResourceSetupResponse = new PDUSessionResourceSetupResponse();
    pduSessionResourceSetupResponse.protocolIEs = new PDUSessionResourceSetupResponse.ProtocolIEs();
    pduSessionResourceSetupResponse.protocolIEs.valueList =
        asList(protocolIE1, protocolIE2, protocolIE3);

    SuccessfulOutcome successfulOutcome = new SuccessfulOutcome();
    successfulOutcome.procedureCode = new ProcedureCode(NGAP_Constants__id_PDUSessionResourceSetup);
    successfulOutcome.criticality = new Criticality(Criticality.ASN_reject);
    successfulOutcome.value = new OpenTypeValue(pduSessionResourceSetupResponse);

    try {
      return new NGAP_PDU(NGAP_PDU.ASN_successfulOutcome, successfulOutcome);
    } catch (InvalidStructureException e) {
      throw new RuntimeException(e);
    }
  }

  public static NGAP_PDU createNGAPSessionRelease(
      UserLocationInformationNr userLocationInformationNr) {
    var initiatingMessage = new InitiatingMessage();
    initiatingMessage.procedureCode =
        new ProcedureCode(Values.NGAP_Constants__id_UplinkNASTransport);
    initiatingMessage.criticality = new Criticality(1);

    var uplinkNasTransport = new UplinkNASTransport();
    uplinkNasTransport.protocolIEs = new UplinkNASTransport.ProtocolIEs();

    var protocolIE0 = new UplinkNASTransport.ProtocolIEs.SEQUENCE();
    protocolIE0.id = new ProtocolIE_ID(NGAP_Constants__id_RAN_UE_NGAP_ID);
    protocolIE0.value = new OpenTypeValue(new RAN_UE_NGAP_ID(1000));
    protocolIE0.criticality = new Criticality(Criticality.ASN_reject);

    var protocolIE1 = new UplinkNASTransport.ProtocolIEs.SEQUENCE();
    protocolIE1.id = new ProtocolIE_ID(NGAP_Constants__id_AMF_UE_NGAP_ID);
    protocolIE1.value = new OpenTypeValue(new AMF_UE_NGAP_ID(1));
    protocolIE1.criticality = new Criticality(Criticality.ASN_reject);

    var protocolIE2 = new UplinkNASTransport.ProtocolIEs.SEQUENCE();
    protocolIE2.id = new ProtocolIE_ID(NGAP_Constants__id_NAS_PDU);
    protocolIE2.criticality = new Criticality(Criticality.ASN_reject);

    String s = "1d7e00670100042e08fed1120822040109afaf250908696e7465726e6574";
    NAS_PDU nas_pdu = Ngap.perDecode(NAS_PDU.class, s);

    protocolIE2.value = new OpenTypeValue(nas_pdu);

    var protocolIE3 = new UplinkNASTransport.ProtocolIEs.SEQUENCE();
    protocolIE3.id = new ProtocolIE_ID(Values.NGAP_Constants__id_UserLocationInformation);
    protocolIE3.criticality = new Criticality(Criticality.ASN_reject);
    try {
      protocolIE3.value =
          new OpenTypeValue(
              new UserLocationInformation(
                  UserLocationInformation.ASN_userLocationInformationNR,
                  createUserLocationInformationNr(userLocationInformationNr)));
    } catch (InvalidStructureException e) {
      throw new RuntimeException(e);
    }

    uplinkNasTransport.protocolIEs.valueList =
        asList(protocolIE0, protocolIE1, protocolIE2, protocolIE3);
    initiatingMessage.value = new OpenTypeValue(uplinkNasTransport);

    try {
      return new NGAP_PDU(NGAP_PDU.ASN_initiatingMessage, initiatingMessage);
    } catch (InvalidStructureException e) {
      throw new RuntimeException(e);
    }
  }

  public static NGAP_PDU pduSessionReleaseResponse(
      UserLocationInformationNr userLocationInformationNr) {
    SuccessfulOutcome successfulOutcome = new SuccessfulOutcome();
    successfulOutcome.procedureCode =
        new ProcedureCode(NGAP_Constants__id_PDUSessionResourceRelease);
    successfulOutcome.criticality = new Criticality(Criticality.ASN_reject);

    PDUSessionResourceReleaseResponse resourceReleaseResponse =
        new PDUSessionResourceReleaseResponse();
    resourceReleaseResponse.protocolIEs = new ProtocolIEs();

    var protocolIE0 = new UplinkNASTransport.ProtocolIEs.SEQUENCE();
    protocolIE0.id = new ProtocolIE_ID(NGAP_Constants__id_RAN_UE_NGAP_ID);
    protocolIE0.value = new OpenTypeValue(new RAN_UE_NGAP_ID(1000));
    protocolIE0.criticality = new Criticality(Criticality.ASN_ignore);

    var protocolIE1 = new UplinkNASTransport.ProtocolIEs.SEQUENCE();
    protocolIE1.id = new ProtocolIE_ID(NGAP_Constants__id_AMF_UE_NGAP_ID);
    protocolIE1.value = new OpenTypeValue(new AMF_UE_NGAP_ID(1));
    protocolIE1.criticality = new Criticality(Criticality.ASN_ignore);

    var protocolIE2 = new UplinkNASTransport.ProtocolIEs.SEQUENCE();
    protocolIE2.id = new ProtocolIE_ID(NGAP_Constants__id_PDUSessionResourceReleasedListRelRes);
    protocolIE2.criticality = new Criticality(Criticality.ASN_ignore);
    PDUSessionResourceReleasedListRelRes pduSessionResourceReleasedListRelRes =
        new PDUSessionResourceReleasedListRelRes();
    PDUSessionResourceReleasedItemRelRes pduSessionResourceReleasedItemRelRes =
        new PDUSessionResourceReleasedItemRelRes();
    pduSessionResourceReleasedItemRelRes.pDUSessionID = new PDUSessionID(8);
    PDUSessionResourceReleaseResponseTransfer transfer =
        new PDUSessionResourceReleaseResponseTransfer();

    pduSessionResourceReleasedItemRelRes.pDUSessionResourceReleaseResponseTransfer =
        new ContainingOctetStringValue(transfer);
    pduSessionResourceReleasedListRelRes.valueList =
        Collections.singletonList(pduSessionResourceReleasedItemRelRes);

    protocolIE2.value = new OpenTypeValue(pduSessionResourceReleasedListRelRes);

    var protocolIE3 = new UplinkNASTransport.ProtocolIEs.SEQUENCE();
    protocolIE3.id = new ProtocolIE_ID(Values.NGAP_Constants__id_UserLocationInformation);
    protocolIE3.criticality = new Criticality(Criticality.ASN_reject);
    try {
      protocolIE3.value =
          new OpenTypeValue(
              new UserLocationInformation(
                  UserLocationInformation.ASN_userLocationInformationNR,
                  createUserLocationInformationNr(userLocationInformationNr)));
    } catch (InvalidStructureException e) {
      throw new RuntimeException(e);
    }

    resourceReleaseResponse.protocolIEs.valueList =
        asList(protocolIE0, protocolIE1, protocolIE2, protocolIE3);

    successfulOutcome.value = new OpenTypeValue(resourceReleaseResponse);

    try {
      return new NGAP_PDU(NGAP_PDU.ASN_successfulOutcome, successfulOutcome);
    } catch (InvalidStructureException e) {
      throw new RuntimeException(e);
    }
  }

  public static NGAP_PDU sendUplinkNas(UserLocationInformationNr userLocationInformationNr) {
    var initiatingMessage = new InitiatingMessage();
    initiatingMessage.procedureCode =
        new ProcedureCode(Values.NGAP_Constants__id_UplinkNASTransport);
    initiatingMessage.criticality = new Criticality(1);

    var uplinkNasTransport = new UplinkNASTransport();
    uplinkNasTransport.protocolIEs = new UplinkNASTransport.ProtocolIEs();

    var protocolIE0 = new UplinkNASTransport.ProtocolIEs.SEQUENCE();
    protocolIE0.id = new ProtocolIE_ID(NGAP_Constants__id_RAN_UE_NGAP_ID);
    protocolIE0.value = new OpenTypeValue(new RAN_UE_NGAP_ID(1000));
    protocolIE0.criticality = new Criticality(Criticality.ASN_reject);

    var protocolIE1 = new UplinkNASTransport.ProtocolIEs.SEQUENCE();
    protocolIE1.id = new ProtocolIE_ID(NGAP_Constants__id_AMF_UE_NGAP_ID);
    protocolIE1.value = new OpenTypeValue(new AMF_UE_NGAP_ID(1));
    protocolIE1.criticality = new Criticality(Criticality.ASN_reject);

    var protocolIE2 = new UplinkNASTransport.ProtocolIEs.SEQUENCE();
    protocolIE2.id = new ProtocolIE_ID(NGAP_Constants__id_NAS_PDU);
    protocolIE2.criticality = new Criticality(Criticality.ASN_reject);

    String s = "7e00670100042e08fed4120822040109afaf250908696e7465726e6574";
    NAS_PDU nas_pdu = new NAS_PDU(Utils.hexStringToByteArray(s));

    protocolIE2.value = new OpenTypeValue(nas_pdu);

    var protocolIE3 = new UplinkNASTransport.ProtocolIEs.SEQUENCE();
    protocolIE3.id = new ProtocolIE_ID(Values.NGAP_Constants__id_UserLocationInformation);
    protocolIE3.criticality = new Criticality(Criticality.ASN_reject);
    try {
      protocolIE3.value =
          new OpenTypeValue(
              new UserLocationInformation(
                  UserLocationInformation.ASN_userLocationInformationNR,
                  createUserLocationInformationNr(userLocationInformationNr)));
    } catch (InvalidStructureException e) {
      throw new RuntimeException(e);
    }

<<<<<<< HEAD
    uplinkNasTransport.protocolIEs.valueList =
        asList(protocolIE0, protocolIE1, protocolIE2, protocolIE3);
    initiatingMessage.value = new OpenTypeValue(uplinkNasTransport);

    try {
      return new NGAP_PDU(NGAP_PDU.ASN_initiatingMessage, initiatingMessage);
    } catch (InvalidStructureException e) {
      throw new RuntimeException(e);
    }
  }

  public static NGAP_PDU createUEContextRelease(long ranUeNgapId, long amfUeNgapId)
      throws InvalidStructureException {

    var initiatingMessage = new InitiatingMessage();
    initiatingMessage.procedureCode = new ProcedureCode(NGAP_Constants__id_UEContextReleaseRequest);
    initiatingMessage.criticality = new Criticality(Criticality.ASN_ignore);

    var ueContextRelease = new UEContextReleaseRequest();
    ueContextRelease.protocolIEs = new UEContextReleaseRequest.ProtocolIEs();

    var item0 = new UEContextReleaseRequest.ProtocolIEs.SEQUENCE();
    item0.id = new ProtocolIE_ID(NGAP_Constants__id_RAN_UE_NGAP_ID);
    item0.criticality = new Criticality(Criticality.ASN_reject);
    item0.value = new OpenTypeValue(new RAN_UE_NGAP_ID(ranUeNgapId));

    var item1 = new UEContextReleaseRequest.ProtocolIEs.SEQUENCE();
    item1.id = new ProtocolIE_ID(NGAP_Constants__id_AMF_UE_NGAP_ID);
    item1.criticality = new Criticality(Criticality.ASN_reject);
    item1.value = new OpenTypeValue(new AMF_UE_NGAP_ID(amfUeNgapId));

    var item2 = new UEContextReleaseRequest.ProtocolIEs.SEQUENCE();
    item2.id = new ProtocolIE_ID(NGAP_Constants__id_Cause);
    item2.criticality = new Criticality(Criticality.ASN_ignore);

    var misc = new CauseMisc(ASN_om_intervention);
    var cause = new Cause((short) 4, misc);

    item2.value = new OpenTypeValue(cause);

    ueContextRelease.protocolIEs.valueList = asList(item0, item1, item2);

    initiatingMessage.value = new OpenTypeValue(ueContextRelease);

    try {
      return new NGAP_PDU(NGAP_PDU.ASN_initiatingMessage, initiatingMessage);
    } catch (InvalidStructureException e) {
      throw new RuntimeException(e);
    }
  }

  public static NGAP_PDU ueContextReleaseComplete(long ranUeNgapId, long amfUeNgapId) {

    var successfulOutCome = new SuccessfulOutcome();
    successfulOutCome.procedureCode = new ProcedureCode(NGAP_Constants__id_UEContextRelease);
    successfulOutCome.criticality = new Criticality(Criticality.ASN_reject);

    var ueContextReleaseComplete = new UEContextReleaseComplete();
    ueContextReleaseComplete.protocolIEs = new UEContextReleaseComplete.ProtocolIEs();

    var item0 = new UEContextReleaseComplete.ProtocolIEs.SEQUENCE();
    item0.id = new ProtocolIE_ID(NGAP_Constants__id_AMF_UE_NGAP_ID);
    item0.criticality = new Criticality(Criticality.ASN_ignore);
    item0.value = new OpenTypeValue(new AMF_UE_NGAP_ID(amfUeNgapId));

    var item1 = new UEContextReleaseComplete.ProtocolIEs.SEQUENCE();
    item1.id = new ProtocolIE_ID(NGAP_Constants__id_RAN_UE_NGAP_ID);
    item1.criticality = new Criticality(Criticality.ASN_reject);
    item1.value = new OpenTypeValue(new RAN_UE_NGAP_ID(ranUeNgapId));

    ueContextReleaseComplete.protocolIEs.valueList = asList(item0, item1);

    successfulOutCome.value = new OpenTypeValue(ueContextReleaseComplete);

    try {
      return new NGAP_PDU(NGAP_PDU.ASN_successfulOutcome, successfulOutCome);
    } catch (InvalidStructureException e) {
      throw new RuntimeException(e);
    }

  }

  public static NGAP_PDU createInitialUeMessageServiceRequest(long ranUeNgapId,
      UserLocationInformationNr userLocationInformationNr,String amfPointer,String amfSetId,String fiveg_tmsi) {

    var initiatingMessage = new InitiatingMessage();
    initiatingMessage.criticality = new Criticality(Criticality.ASN_ignore);
    initiatingMessage.procedureCode = new ProcedureCode(NGAP_Constants__id_InitialUEMessage);
    var initialUeMessage = new InitialUEMessage();
    initialUeMessage.protocolIEs = new InitialUEMessage.ProtocolIEs();

    var item0 = new InitialUEMessage.ProtocolIEs.SEQUENCE();
    item0.id = new ProtocolIE_ID(NGAP_Constants__id_RAN_UE_NGAP_ID);
    item0.criticality = new Criticality(Criticality.ASN_reject);
    item0.value = new OpenTypeValue(new RAN_UE_NGAP_ID(ranUeNgapId));

    var item1 = new InitialUEMessage.ProtocolIEs.SEQUENCE();
    item1.id = new ProtocolIE_ID(NGAP_Constants__id_NAS_PDU);
    item1.criticality = new Criticality(Criticality.ASN_reject);

    String s = "7e004c070007f455aa00000001";
    NAS_PDU nas_pdu = new NAS_PDU(Utils.hexStringToByteArray(s));
    item1.value = new OpenTypeValue(nas_pdu);

    var item2 = new InitialUEMessage.ProtocolIEs.SEQUENCE();
    item2.id = new ProtocolIE_ID(NGAP_Constants__id_UserLocationInformation);
    item2.criticality = new Criticality(Criticality.ASN_reject);
    try {
      item2.value =
          new OpenTypeValue(
              new UserLocationInformation(
                  UserLocationInformation.ASN_userLocationInformationNR,
                  createUserLocationInformationNr(userLocationInformationNr)));
    } catch (InvalidStructureException e) {
      throw new RuntimeException(e);
    }

    var item3 = new InitialUEMessage.ProtocolIEs.SEQUENCE();
    item3.id = new ProtocolIE_ID(NGAP_Constants__id_RRCEstablishmentCause);
    item3.criticality = new Criticality(Criticality.ASN_ignore);
    RRCEstablishmentCause rrcEstablishmentCause = new RRCEstablishmentCause(ASN_mo_Signalling);
    item3.value = new OpenTypeValue(rrcEstablishmentCause);

    var item4 = new InitialUEMessage.ProtocolIEs.SEQUENCE();
    item4.id = new ProtocolIE_ID(NGAP_Constants__id_FiveG_S_TMSI);
    item4.criticality = new Criticality(Criticality.ASN_reject);

    var fiveg_s_tmsi = new FiveG_S_TMSI();

    byte[] amfPointerByteArray = new BigInteger(String.valueOf(amfPointer)).toByteArray();
    fiveg_s_tmsi.aMFPointer = new AMFPointer(amfPointerByteArray, 2, 6);

    byte[] amfSetIdByteArray = new BigInteger(String.valueOf(amfSetId)).toByteArray();
    fiveg_s_tmsi.aMFSetID = new AMFSetID(amfSetIdByteArray, 6, 10);

    var fiveG_TMSI = new FiveG_TMSI(Utils.hexStringToByteArray(fiveg_tmsi));

    fiveg_s_tmsi.fiveG_TMSI = fiveG_TMSI;

    item4.value = new OpenTypeValue(fiveg_s_tmsi);

    initialUeMessage.protocolIEs.valueList = asList(item0, item1, item2, item3, item4);
    initiatingMessage.value = new OpenTypeValue(initialUeMessage);

    try {
      return new NGAP_PDU(NGAP_PDU.ASN_initiatingMessage, initiatingMessage);
    } catch (InvalidStructureException e) {
      throw new RuntimeException(e);
=======
    public static NGAP_PDU createNgSetupRequest(int globalGnbId, VPlmn gnbPlmn, SupportedTA[] supportedTAs) {
        return new NgapBuilder()
                .withDescription(NgapPduDescription.INITIATING_MESSAGE)
                .withProcedure(NgapProcedure.NGSetupRequest, NgapCriticality.REJECT)
                .addProtocolIE(createGlobalGnbId(globalGnbId, gnbPlmn), NgapCriticality.REJECT)
                .addProtocolIE(createSupportedTAList(supportedTAs), NgapCriticality.REJECT)
                .addProtocolIE(new PagingDRX(PagingDRX.ASN_v64), NgapCriticality.IGNORE, NGAP_Constants__id_DefaultPagingDRX)
                .build();
>>>>>>> a6dd0a7a
    }

  }
}<|MERGE_RESOLUTION|>--- conflicted
+++ resolved
@@ -20,288 +20,53 @@
 
 import fr.marben.asnsdk.japi.InvalidStructureException;
 import fr.marben.asnsdk.japi.spe.BitStringValue;
-<<<<<<< HEAD
 import fr.marben.asnsdk.japi.spe.ContainingOctetStringValue;
 import fr.marben.asnsdk.japi.spe.OpenTypeValue;
-import java.math.BigInteger;
+import tr.havelsan.ueransim.Ngap;
+import tr.havelsan.ueransim.nas.EapDecoder;
+import tr.havelsan.ueransim.nas.NasDecoder;
+import tr.havelsan.ueransim.nas.NasEncoder;
+import tr.havelsan.ueransim.nas.core.messages.NasMessage;
+import tr.havelsan.ueransim.nas.eap.Eap;
+import tr.havelsan.ueransim.nas.impl.ies.IESNssai;
+import tr.havelsan.ueransim.nas.impl.values.VPlmn;
+import tr.havelsan.ueransim.ngap.Values;
+import tr.havelsan.ueransim.ngap.ngap_commondatatypes.Criticality;
+import tr.havelsan.ueransim.ngap.ngap_commondatatypes.ProcedureCode;
+import tr.havelsan.ueransim.ngap.ngap_commondatatypes.ProtocolIE_ID;
+import tr.havelsan.ueransim.ngap.ngap_ies.*;
+import tr.havelsan.ueransim.ngap.ngap_pdu_contents.*;
+import tr.havelsan.ueransim.ngap.ngap_pdu_contents.PDUSessionResourceReleaseResponse.ProtocolIEs;
+import tr.havelsan.ueransim.ngap.ngap_pdu_descriptions.InitiatingMessage;
+import tr.havelsan.ueransim.ngap.ngap_pdu_descriptions.NGAP_PDU;
+import tr.havelsan.ueransim.ngap.ngap_pdu_descriptions.SuccessfulOutcome;
+import tr.havelsan.ueransim.utils.OctetInputStream;
+import tr.havelsan.ueransim.utils.Utils;
+import tr.havelsan.ueransim.utils.octets.Octet4;
+
 import java.util.ArrayList;
 import java.util.Base64;
 import java.util.Collections;
 import java.util.List;
-=======
->>>>>>> a6dd0a7a
-import tr.havelsan.ueransim.Ngap;
-import tr.havelsan.ueransim.nas.EapDecoder;
-import tr.havelsan.ueransim.nas.NasDecoder;
-import tr.havelsan.ueransim.nas.core.messages.NasMessage;
-import tr.havelsan.ueransim.nas.eap.Eap;
-import tr.havelsan.ueransim.nas.impl.ies.IESNssai;
-import tr.havelsan.ueransim.nas.impl.values.VPlmn;
-<<<<<<< HEAD
-import tr.havelsan.ueransim.ngap.Values;
-import tr.havelsan.ueransim.ngap.ngap_commondatatypes.Criticality;
-import tr.havelsan.ueransim.ngap.ngap_commondatatypes.ProcedureCode;
-import tr.havelsan.ueransim.ngap.ngap_commondatatypes.ProtocolIE_ID;
-import tr.havelsan.ueransim.ngap.ngap_ies.AMFPointer;
-import tr.havelsan.ueransim.ngap.ngap_ies.AMFSetID;
-import tr.havelsan.ueransim.ngap.ngap_ies.AMF_UE_NGAP_ID;
-import tr.havelsan.ueransim.ngap.ngap_ies.AssociatedQosFlowItem;
-import tr.havelsan.ueransim.ngap.ngap_ies.AssociatedQosFlowList;
-import tr.havelsan.ueransim.ngap.ngap_ies.BroadcastPLMNItem;
-import tr.havelsan.ueransim.ngap.ngap_ies.BroadcastPLMNList;
-import tr.havelsan.ueransim.ngap.ngap_ies.Cause;
-import tr.havelsan.ueransim.ngap.ngap_ies.CauseMisc;
-import tr.havelsan.ueransim.ngap.ngap_ies.FiveG_S_TMSI;
-import tr.havelsan.ueransim.ngap.ngap_ies.FiveG_TMSI;
-import tr.havelsan.ueransim.ngap.ngap_ies.GNB_ID;
-import tr.havelsan.ueransim.ngap.ngap_ies.GTPTunnel;
-import tr.havelsan.ueransim.ngap.ngap_ies.GTP_TEID;
-import tr.havelsan.ueransim.ngap.ngap_ies.GlobalGNB_ID;
-import tr.havelsan.ueransim.ngap.ngap_ies.GlobalRANNodeID;
-import tr.havelsan.ueransim.ngap.ngap_ies.NAS_PDU;
-import tr.havelsan.ueransim.ngap.ngap_ies.NRCellIdentity;
-import tr.havelsan.ueransim.ngap.ngap_ies.NR_CGI;
-import tr.havelsan.ueransim.ngap.ngap_ies.PDUSessionID;
-import tr.havelsan.ueransim.ngap.ngap_ies.PDUSessionResourceReleaseResponseTransfer;
-import tr.havelsan.ueransim.ngap.ngap_ies.PDUSessionResourceReleasedItemRelRes;
-import tr.havelsan.ueransim.ngap.ngap_ies.PDUSessionResourceReleasedListRelRes;
-import tr.havelsan.ueransim.ngap.ngap_ies.PDUSessionResourceSetupItemSURes;
-import tr.havelsan.ueransim.ngap.ngap_ies.PDUSessionResourceSetupListSURes;
-import tr.havelsan.ueransim.ngap.ngap_ies.PDUSessionResourceSetupResponseTransfer;
-import tr.havelsan.ueransim.ngap.ngap_ies.PagingDRX;
-import tr.havelsan.ueransim.ngap.ngap_ies.QosFlowIdentifier;
-import tr.havelsan.ueransim.ngap.ngap_ies.QosFlowPerTNLInformation;
-import tr.havelsan.ueransim.ngap.ngap_ies.RAN_UE_NGAP_ID;
-import tr.havelsan.ueransim.ngap.ngap_ies.RRCEstablishmentCause;
-import tr.havelsan.ueransim.ngap.ngap_ies.SD;
-import tr.havelsan.ueransim.ngap.ngap_ies.SST;
-import tr.havelsan.ueransim.ngap.ngap_ies.S_NSSAI;
-import tr.havelsan.ueransim.ngap.ngap_ies.SliceSupportItem;
-import tr.havelsan.ueransim.ngap.ngap_ies.SliceSupportList;
-import tr.havelsan.ueransim.ngap.ngap_ies.SupportedTAItem;
-import tr.havelsan.ueransim.ngap.ngap_ies.SupportedTAList;
-import tr.havelsan.ueransim.ngap.ngap_ies.TAC;
-import tr.havelsan.ueransim.ngap.ngap_ies.TAI;
-import tr.havelsan.ueransim.ngap.ngap_ies.TimeStamp;
-import tr.havelsan.ueransim.ngap.ngap_ies.TransportLayerAddress;
-import tr.havelsan.ueransim.ngap.ngap_ies.UPTransportLayerInformation;
-import tr.havelsan.ueransim.ngap.ngap_ies.UserLocationInformation;
-import tr.havelsan.ueransim.ngap.ngap_ies.UserLocationInformationNR;
-import tr.havelsan.ueransim.ngap.ngap_pdu_contents.DownlinkNASTransport;
-import tr.havelsan.ueransim.ngap.ngap_pdu_contents.InitialUEMessage;
-import tr.havelsan.ueransim.ngap.ngap_pdu_contents.NGSetupRequest;
-import tr.havelsan.ueransim.ngap.ngap_pdu_contents.PDUSessionResourceReleaseResponse;
-import tr.havelsan.ueransim.ngap.ngap_pdu_contents.PDUSessionResourceReleaseResponse.ProtocolIEs;
-import tr.havelsan.ueransim.ngap.ngap_pdu_contents.PDUSessionResourceSetupResponse;
-import tr.havelsan.ueransim.ngap.ngap_pdu_contents.UEContextReleaseComplete;
-import tr.havelsan.ueransim.ngap.ngap_pdu_contents.UEContextReleaseRequest;
-import tr.havelsan.ueransim.ngap.ngap_pdu_contents.UplinkNASTransport;
-import tr.havelsan.ueransim.ngap.ngap_pdu_descriptions.InitiatingMessage;
-=======
-import tr.havelsan.ueransim.ngap.ngap_ies.*;
-import tr.havelsan.ueransim.ngap.ngap_pdu_contents.DownlinkNASTransport;
->>>>>>> a6dd0a7a
-import tr.havelsan.ueransim.ngap.ngap_pdu_descriptions.NGAP_PDU;
-import tr.havelsan.ueransim.ngap2.*;
-import tr.havelsan.ueransim.utils.OctetInputStream;
-import tr.havelsan.ueransim.utils.Utils;
-import tr.havelsan.ueransim.utils.octets.Octet4;
-
-<<<<<<< HEAD
+
+import static java.util.Arrays.asList;
+import static tr.havelsan.ueransim.ngap.Values.*;
+
 public class UeUtils {
 
-  public static UserLocationInformationNR createUserLocationInformationNr(
-      UserLocationInformationNr nr) {
-    var userLocationInformationNr = new UserLocationInformationNR();
-    userLocationInformationNr.nR_CGI = new NR_CGI();
-    userLocationInformationNr.nR_CGI.pLMNIdentity = Ngap.plmnEncode(nr.nrCgi.plmn);
-    userLocationInformationNr.nR_CGI.nRCellIdentity =
-        new NRCellIdentity(nr.nrCgi.nrCellIdentity.toByteArray(), 36);
-    userLocationInformationNr.tAI = new TAI();
-    userLocationInformationNr.tAI.tAC = new TAC(nr.tai.tac.toByteArray());
-    userLocationInformationNr.tAI.pLMNIdentity = Ngap.plmnEncode(nr.tai.plmn);
-    userLocationInformationNr.timeStamp = new TimeStamp(nr.timeStamp.toByteArray());
-    return userLocationInformationNr;
-  }
-
-  public static Eap decodeEapFromBase64(String base64) {
-    var hex = new String(Base64.getDecoder().decode((base64)));
-    var bytes = Utils.hexStringToByteArray(hex);
-    return EapDecoder.eapPdu((new OctetInputStream((bytes))));
-  }
-
-  public static NGAP_PDU createInitialUeMessage(
-      NasMessage nasMessage,
-      long ranUeNgapIdValue,
-      int establishmentCauseValue,
-      UserLocationInformationNr userLocationInformationNr) {
-    var ranUeNgapId = new InitialUEMessage.ProtocolIEs.SEQUENCE();
-    ranUeNgapId.id = new ProtocolIE_ID(NGAP_Constants__id_RAN_UE_NGAP_ID);
-    ranUeNgapId.criticality = new Criticality(Criticality.ASN_reject);
-    ranUeNgapId.value = new OpenTypeValue(new RAN_UE_NGAP_ID(ranUeNgapIdValue));
-
-    var nasPdu = new InitialUEMessage.ProtocolIEs.SEQUENCE();
-    nasPdu.id = new ProtocolIE_ID(Values.NGAP_Constants__id_NAS_PDU);
-    nasPdu.criticality = new Criticality(Criticality.ASN_reject);
-    nasPdu.value = new OpenTypeValue(new NAS_PDU(NasEncoder.nasPdu(nasMessage)));
-
-    var userLocationInformation = new InitialUEMessage.ProtocolIEs.SEQUENCE();
-    userLocationInformation.id =
-        new ProtocolIE_ID(Values.NGAP_Constants__id_UserLocationInformation);
-    userLocationInformation.criticality = new Criticality(Criticality.ASN_reject);
-    try {
-      userLocationInformation.value =
-          new OpenTypeValue(
-              new UserLocationInformation(
-                  UserLocationInformation.ASN_userLocationInformationNR,
-                  createUserLocationInformationNr(userLocationInformationNr)));
-    } catch (InvalidStructureException e) {
-      throw new RuntimeException(e);
-    }
-
-    var establishmentCause = new InitialUEMessage.ProtocolIEs.SEQUENCE();
-    establishmentCause.id = new ProtocolIE_ID(Values.NGAP_Constants__id_RRCEstablishmentCause);
-    establishmentCause.criticality = new Criticality(Criticality.ASN_ignore);
-    establishmentCause.value =
-        new OpenTypeValue(new RRCEstablishmentCause(establishmentCauseValue));
-
-    var protocolIEs = new ArrayList<InitialUEMessage.ProtocolIEs.SEQUENCE>();
-    protocolIEs.add(ranUeNgapId);
-    protocolIEs.add(nasPdu);
-    protocolIEs.add(userLocationInformation);
-    protocolIEs.add(establishmentCause);
-
-    var initialUEMessage = new InitialUEMessage();
-    initialUEMessage.protocolIEs = new InitialUEMessage.ProtocolIEs(protocolIEs);
-
-    var initiatingMessage = new InitiatingMessage();
-    initiatingMessage.procedureCode = new ProcedureCode(Values.NGAP_Constants__id_InitialUEMessage);
-    initiatingMessage.criticality = new Criticality(Criticality.ASN_ignore);
-    initiatingMessage.value = new OpenTypeValue(initialUEMessage);
-
-    NGAP_PDU ngapPdu;
-    try {
-      ngapPdu = new NGAP_PDU(NGAP_PDU.ASN_initiatingMessage, initiatingMessage);
-    } catch (InvalidStructureException e) {
-      throw new RuntimeException(e);
-    }
-
-    return ngapPdu;
-  }
-
-  public static NGAP_PDU createUplinkMessage(
-      NasMessage nasMessage,
-      long ranUeNgapId,
-      long amfUeNgapId,
-      UserLocationInformationNr userLocationInformationNr) {
-    var list = new ArrayList<UplinkNASTransport.ProtocolIEs.SEQUENCE>();
-
-    var uplink = new UplinkNASTransport();
-    uplink.protocolIEs = new UplinkNASTransport.ProtocolIEs();
-    uplink.protocolIEs.valueList = list;
-
-    var ranUe = new UplinkNASTransport.ProtocolIEs.SEQUENCE();
-    ranUe.id = new ProtocolIE_ID(NGAP_Constants__id_RAN_UE_NGAP_ID);
-    ranUe.criticality = new Criticality(Criticality.ASN_reject);
-    ranUe.value = new OpenTypeValue(new RAN_UE_NGAP_ID(ranUeNgapId));
-    list.add(ranUe);
-
-    var amfUe = new UplinkNASTransport.ProtocolIEs.SEQUENCE();
-    amfUe.id = new ProtocolIE_ID(NGAP_Constants__id_AMF_UE_NGAP_ID);
-    amfUe.criticality = new Criticality(Criticality.ASN_reject);
-    amfUe.value = new OpenTypeValue(new AMF_UE_NGAP_ID(amfUeNgapId));
-    list.add(amfUe);
-
-    var nasPayload = new UplinkNASTransport.ProtocolIEs.SEQUENCE();
-    nasPayload.id = new ProtocolIE_ID(Values.NGAP_Constants__id_NAS_PDU);
-    nasPayload.criticality = new Criticality(Criticality.ASN_reject);
-    nasPayload.value = new OpenTypeValue(new NAS_PDU(NasEncoder.nasPdu(nasMessage)));
-    list.add(nasPayload);
-
-    var userLocationInformation = new UplinkNASTransport.ProtocolIEs.SEQUENCE();
-    userLocationInformation.id =
-        new ProtocolIE_ID(Values.NGAP_Constants__id_UserLocationInformation);
-    userLocationInformation.criticality = new Criticality(Criticality.ASN_ignore);
-    try {
-      userLocationInformation.value =
-          new OpenTypeValue(
-              new UserLocationInformation(
-                  UserLocationInformation.ASN_userLocationInformationNR,
-                  createUserLocationInformationNr(userLocationInformationNr)));
-    } catch (InvalidStructureException e) {
-      throw new RuntimeException(e);
-    }
-    list.add(userLocationInformation);
-
-    var initiatingMessage = new InitiatingMessage();
-    initiatingMessage.procedureCode =
-        new ProcedureCode(Values.NGAP_Constants__id_UplinkNASTransport);
-    initiatingMessage.criticality = new Criticality(Criticality.ASN_ignore);
-    initiatingMessage.value = new OpenTypeValue(uplink);
-
-    try {
-      return new NGAP_PDU(NGAP_PDU.ASN_initiatingMessage, initiatingMessage);
-    } catch (InvalidStructureException e) {
-      throw new RuntimeException(e);
-    }
-  }
-
-  public static NasMessage getNasMessage(DownlinkNASTransport message) {
-    var protocolIEs =
-        (List<DownlinkNASTransport.ProtocolIEs.SEQUENCE>) message.protocolIEs.valueList;
-
-    NAS_PDU nasPayload = null;
-    for (var protocolIE : protocolIEs) {
-      if (protocolIE.value.getDecodedValue() instanceof NAS_PDU) {
-        nasPayload = (NAS_PDU) protocolIE.value.getDecodedValue();
-        break;
-      }
-    }
-
-    if (nasPayload == null) {
-      return null;
-    }
-    return NasDecoder.nasPdu(nasPayload.getValue());
-  }
-
-  private static GlobalRANNodeID createGlobalGnbId(int globalGnbId, VPlmn gnbPlmn) {
-    try {
-      var res = new GlobalGNB_ID();
-      res.gNB_ID =
-          new GNB_ID(
-              GNB_ID.ASN_gNB_ID, new BitStringValue(new Octet4(globalGnbId).toByteArray(true), 32));
-      res.pLMNIdentity = Ngap.plmnEncode(gnbPlmn);
-      return new GlobalRANNodeID(GlobalRANNodeID.ASN_globalGNB_ID, res);
-    } catch (InvalidStructureException e) {
-      throw new RuntimeException(e);
-    }
-  }
-
-  private static SliceSupportList createSliceSupportList(IESNssai[] taiSliceSupportNssais) {
-    var list = new ArrayList<SliceSupportItem>();
-
-    if (taiSliceSupportNssais != null) {
-      for (var nssai : taiSliceSupportNssais) {
-        var item = new SliceSupportItem();
-        item.s_NSSAI = new S_NSSAI();
-        item.s_NSSAI.sD = new SD(nssai.sd.value.toByteArray());
-        item.s_NSSAI.sST = new SST(nssai.sst.value.toByteArray());
-        list.add(item);
-      }
-    }
-
-    var res = new SliceSupportList();
-    res.valueList = list;
-    return res;
-  }
-=======
-import java.util.ArrayList;
-import java.util.Base64;
-import java.util.List;
-
-import static tr.havelsan.ueransim.ngap.Values.NGAP_Constants__id_DefaultPagingDRX;
-
-public class UeUtils {
+    public static UserLocationInformationNR createUserLocationInformationNr(
+            UserLocationInformationNr nr) {
+        var userLocationInformationNr = new UserLocationInformationNR();
+        userLocationInformationNr.nR_CGI = new NR_CGI();
+        userLocationInformationNr.nR_CGI.pLMNIdentity = Ngap.plmnEncode(nr.nrCgi.plmn);
+        userLocationInformationNr.nR_CGI.nRCellIdentity =
+                new NRCellIdentity(nr.nrCgi.nrCellIdentity.toByteArray(), 36);
+        userLocationInformationNr.tAI = new TAI();
+        userLocationInformationNr.tAI.tAC = new TAC(nr.tai.tac.toByteArray());
+        userLocationInformationNr.tAI.pLMNIdentity = Ngap.plmnEncode(nr.tai.plmn);
+        userLocationInformationNr.timeStamp = new TimeStamp(nr.timeStamp.toByteArray());
+        return userLocationInformationNr;
+    }
 
     public static Eap decodeEapFromBase64(String base64) {
         var hex = new String(Base64.getDecoder().decode((base64)));
@@ -309,468 +74,482 @@
         return EapDecoder.eapPdu((new OctetInputStream((bytes))));
     }
 
+    public static NGAP_PDU createInitialUeMessage(
+            NasMessage nasMessage,
+            long ranUeNgapIdValue,
+            int establishmentCauseValue,
+            UserLocationInformationNr userLocationInformationNr) {
+        var ranUeNgapId = new InitialUEMessage.ProtocolIEs.SEQUENCE();
+        ranUeNgapId.id = new ProtocolIE_ID(NGAP_Constants__id_RAN_UE_NGAP_ID);
+        ranUeNgapId.criticality = new Criticality(Criticality.ASN_reject);
+        ranUeNgapId.value = new OpenTypeValue(new RAN_UE_NGAP_ID(ranUeNgapIdValue));
+
+        var nasPdu = new InitialUEMessage.ProtocolIEs.SEQUENCE();
+        nasPdu.id = new ProtocolIE_ID(Values.NGAP_Constants__id_NAS_PDU);
+        nasPdu.criticality = new Criticality(Criticality.ASN_reject);
+        nasPdu.value = new OpenTypeValue(new NAS_PDU(NasEncoder.nasPdu(nasMessage)));
+
+        var userLocationInformation = new InitialUEMessage.ProtocolIEs.SEQUENCE();
+        userLocationInformation.id =
+                new ProtocolIE_ID(Values.NGAP_Constants__id_UserLocationInformation);
+        userLocationInformation.criticality = new Criticality(Criticality.ASN_reject);
+        try {
+            userLocationInformation.value =
+                    new OpenTypeValue(
+                            new UserLocationInformation(
+                                    UserLocationInformation.ASN_userLocationInformationNR,
+                                    createUserLocationInformationNr(userLocationInformationNr)));
+        } catch (InvalidStructureException e) {
+            throw new RuntimeException(e);
+        }
+
+        var establishmentCause = new InitialUEMessage.ProtocolIEs.SEQUENCE();
+        establishmentCause.id = new ProtocolIE_ID(Values.NGAP_Constants__id_RRCEstablishmentCause);
+        establishmentCause.criticality = new Criticality(Criticality.ASN_ignore);
+        establishmentCause.value =
+                new OpenTypeValue(new RRCEstablishmentCause(establishmentCauseValue));
+
+        var protocolIEs = new ArrayList<InitialUEMessage.ProtocolIEs.SEQUENCE>();
+        protocolIEs.add(ranUeNgapId);
+        protocolIEs.add(nasPdu);
+        protocolIEs.add(userLocationInformation);
+        protocolIEs.add(establishmentCause);
+
+        var initialUEMessage = new InitialUEMessage();
+        initialUEMessage.protocolIEs = new InitialUEMessage.ProtocolIEs(protocolIEs);
+
+        var initiatingMessage = new InitiatingMessage();
+        initiatingMessage.procedureCode = new ProcedureCode(Values.NGAP_Constants__id_InitialUEMessage);
+        initiatingMessage.criticality = new Criticality(Criticality.ASN_ignore);
+        initiatingMessage.value = new OpenTypeValue(initialUEMessage);
+
+        NGAP_PDU ngapPdu;
+        try {
+            ngapPdu = new NGAP_PDU(NGAP_PDU.ASN_initiatingMessage, initiatingMessage);
+        } catch (InvalidStructureException e) {
+            throw new RuntimeException(e);
+        }
+
+        return ngapPdu;
+    }
+
+    public static NGAP_PDU createUplinkMessage(
+            NasMessage nasMessage,
+            long ranUeNgapId,
+            long amfUeNgapId,
+            UserLocationInformationNr userLocationInformationNr) {
+        var list = new ArrayList<UplinkNASTransport.ProtocolIEs.SEQUENCE>();
+
+        var uplink = new UplinkNASTransport();
+        uplink.protocolIEs = new UplinkNASTransport.ProtocolIEs();
+        uplink.protocolIEs.valueList = list;
+
+        var ranUe = new UplinkNASTransport.ProtocolIEs.SEQUENCE();
+        ranUe.id = new ProtocolIE_ID(NGAP_Constants__id_RAN_UE_NGAP_ID);
+        ranUe.criticality = new Criticality(Criticality.ASN_reject);
+        ranUe.value = new OpenTypeValue(new RAN_UE_NGAP_ID(ranUeNgapId));
+        list.add(ranUe);
+
+        var amfUe = new UplinkNASTransport.ProtocolIEs.SEQUENCE();
+        amfUe.id = new ProtocolIE_ID(NGAP_Constants__id_AMF_UE_NGAP_ID);
+        amfUe.criticality = new Criticality(Criticality.ASN_reject);
+        amfUe.value = new OpenTypeValue(new AMF_UE_NGAP_ID(amfUeNgapId));
+        list.add(amfUe);
+
+        var nasPayload = new UplinkNASTransport.ProtocolIEs.SEQUENCE();
+        nasPayload.id = new ProtocolIE_ID(Values.NGAP_Constants__id_NAS_PDU);
+        nasPayload.criticality = new Criticality(Criticality.ASN_reject);
+        nasPayload.value = new OpenTypeValue(new NAS_PDU(NasEncoder.nasPdu(nasMessage)));
+        list.add(nasPayload);
+
+        var userLocationInformation = new UplinkNASTransport.ProtocolIEs.SEQUENCE();
+        userLocationInformation.id =
+                new ProtocolIE_ID(Values.NGAP_Constants__id_UserLocationInformation);
+        userLocationInformation.criticality = new Criticality(Criticality.ASN_ignore);
+        try {
+            userLocationInformation.value =
+                    new OpenTypeValue(
+                            new UserLocationInformation(
+                                    UserLocationInformation.ASN_userLocationInformationNR,
+                                    createUserLocationInformationNr(userLocationInformationNr)));
+        } catch (InvalidStructureException e) {
+            throw new RuntimeException(e);
+        }
+        list.add(userLocationInformation);
+
+        var initiatingMessage = new InitiatingMessage();
+        initiatingMessage.procedureCode =
+                new ProcedureCode(Values.NGAP_Constants__id_UplinkNASTransport);
+        initiatingMessage.criticality = new Criticality(Criticality.ASN_ignore);
+        initiatingMessage.value = new OpenTypeValue(uplink);
+
+        try {
+            return new NGAP_PDU(NGAP_PDU.ASN_initiatingMessage, initiatingMessage);
+        } catch (InvalidStructureException e) {
+            throw new RuntimeException(e);
+        }
+    }
+
     public static NasMessage getNasMessage(DownlinkNASTransport message) {
         var protocolIEs =
                 (List<DownlinkNASTransport.ProtocolIEs.SEQUENCE>) message.protocolIEs.valueList;
->>>>>>> a6dd0a7a
-
-  private static BroadcastPLMNList createBroadcastPlmnList(
-      SupportedTA.BroadcastPlmn[] broadcastPlmns) {
-    var list = new ArrayList<BroadcastPLMNItem>();
-
-    for (var broadcastPlmn : broadcastPlmns) {
-      var item = new BroadcastPLMNItem();
-      item.pLMNIdentity = Ngap.plmnEncode(broadcastPlmn.plmn);
-      item.tAISliceSupportList = createSliceSupportList(broadcastPlmn.taiSliceSupportNssais);
-      list.add(item);
-    }
-
-    var res = new BroadcastPLMNList();
-    res.valueList = list;
-    return res;
-  }
-
-  private static SupportedTAList createSupportedTAList(SupportedTA[] supportedTAs) {
-    var list = new ArrayList<SupportedTAItem>();
-
-    for (var supportedTa : supportedTAs) {
-      var supportedTaiItem = new SupportedTAItem();
-      supportedTaiItem.tAC = new TAC(supportedTa.tac.toByteArray());
-      supportedTaiItem.broadcastPLMNList = createBroadcastPlmnList(supportedTa.broadcastPlmns);
-      list.add(supportedTaiItem);
-    }
-
-    var res = new SupportedTAList();
-    res.valueList = list;
-    return res;
-  }
-
-  public static NGAP_PDU createNgSetupRequest(
-      int globalGnbId, VPlmn gnbPlmn, SupportedTA[] supportedTAs) {
-    var ies = new ArrayList<>();
-
-    var ie_globalRanNodeId = new NGSetupRequest.ProtocolIEs.SEQUENCE();
-    ie_globalRanNodeId.id = new ProtocolIE_ID(Values.NGAP_Constants__id_GlobalRANNodeID);
-    ie_globalRanNodeId.criticality = new Criticality(Criticality.ASN_reject);
-    ie_globalRanNodeId.value = new OpenTypeValue(createGlobalGnbId(globalGnbId, gnbPlmn));
-    ies.add(ie_globalRanNodeId);
-
-    var ie_supportedTaList = new NGSetupRequest.ProtocolIEs.SEQUENCE();
-    ie_supportedTaList.id = new ProtocolIE_ID(Values.NGAP_Constants__id_SupportedTAList);
-    ie_supportedTaList.criticality = new Criticality(Criticality.ASN_reject);
-    ie_supportedTaList.value = new OpenTypeValue(createSupportedTAList(supportedTAs));
-    ies.add(ie_supportedTaList);
-
-    var ie_pagingDrx = new NGSetupRequest.ProtocolIEs.SEQUENCE();
-    ie_pagingDrx.id = new ProtocolIE_ID(Values.NGAP_Constants__id_DefaultPagingDRX);
-    ie_pagingDrx.criticality = new Criticality(Criticality.ASN_ignore);
-    ie_pagingDrx.value = new OpenTypeValue(new PagingDRX(PagingDRX.ASN_v64));
-    ies.add(ie_pagingDrx);
-
-    var ngSetupRequest = new NGSetupRequest();
-    ngSetupRequest.protocolIEs = new NGSetupRequest.ProtocolIEs();
-    ngSetupRequest.protocolIEs.valueList = ies;
-
-    var initiatingMessage = new InitiatingMessage();
-    initiatingMessage.procedureCode = new ProcedureCode(Values.NGAP_Constants__id_NGSetup);
-    initiatingMessage.criticality = new Criticality(Criticality.ASN_reject);
-    initiatingMessage.value = new OpenTypeValue(ngSetupRequest);
-
-    try {
-      return new NGAP_PDU(NGAP_PDU.ASN_initiatingMessage, initiatingMessage);
-    } catch (InvalidStructureException e) {
-      throw new RuntimeException(e);
-    }
-  }
-
-  public static NGAP_PDU createNGAPSuccesfullOutCome() {
-
-    GTPTunnel gtpTunnel = new GTPTunnel();
-
-    gtpTunnel.transportLayerAddress =
-        new TransportLayerAddress(new byte[]{104, 116, 116, 112}, 32);
-    gtpTunnel.gTP_TEID = new GTP_TEID(new byte[]{0, 0, 0, 2});
-
-    PDUSessionResourceSetupResponseTransfer transfer =
-        new PDUSessionResourceSetupResponseTransfer();
-    transfer.qosFlowPerTNLInformation = new QosFlowPerTNLInformation();
-    try {
-      transfer.qosFlowPerTNLInformation.uPTransportLayerInformation =
-          new UPTransportLayerInformation(UPTransportLayerInformation.ASN_gTPTunnel, gtpTunnel);
-    } catch (InvalidStructureException e) {
-      throw new RuntimeException(e);
-    }
-    transfer.qosFlowPerTNLInformation.associatedQosFlowList = new AssociatedQosFlowList();
-
-    var qosFlowIdentifier = new QosFlowIdentifier(1);
-    var associatedFlowItem = new AssociatedQosFlowItem();
-    associatedFlowItem.qosFlowIdentifier = qosFlowIdentifier;
-
-    transfer.qosFlowPerTNLInformation.associatedQosFlowList.valueList =
-        Collections.singletonList(associatedFlowItem);
-
-    PDUSessionResourceSetupListSURes pduSessionResourceSetupListSURes =
-        new PDUSessionResourceSetupListSURes();
-    PDUSessionResourceSetupItemSURes pduSessionResourceSetupItemSURes =
-        new PDUSessionResourceSetupItemSURes();
-
-    pduSessionResourceSetupItemSURes.pDUSessionID = new PDUSessionID(8);
-    pduSessionResourceSetupItemSURes.pDUSessionResourceSetupResponseTransfer =
-        new ContainingOctetStringValue(transfer);
-
-    pduSessionResourceSetupListSURes.valueList =
-        Collections.singletonList(pduSessionResourceSetupItemSURes);
-
-    var protocolIE1 = new PDUSessionResourceSetupResponse.ProtocolIEs.SEQUENCE();
-    protocolIE1.id = new ProtocolIE_ID(NGAP_Constants__id_RAN_UE_NGAP_ID);
-    protocolIE1.value = new OpenTypeValue(new RAN_UE_NGAP_ID(1000));
-    protocolIE1.criticality = new Criticality(Criticality.ASN_ignore);
-
-    var protocolIE2 = new PDUSessionResourceSetupResponse.ProtocolIEs.SEQUENCE();
-    protocolIE2.id = new ProtocolIE_ID(NGAP_Constants__id_AMF_UE_NGAP_ID);
-    protocolIE2.value = new OpenTypeValue(new AMF_UE_NGAP_ID(1));
-    protocolIE2.criticality = new Criticality(Criticality.ASN_ignore);
-
-    var protocolIE3 = new PDUSessionResourceSetupResponse.ProtocolIEs.SEQUENCE();
-    protocolIE3.id = new ProtocolIE_ID(NGAP_Constants__id_PDUSessionResourceSetupListSURes);
-    protocolIE3.criticality = new Criticality(Criticality.ASN_ignore);
-    protocolIE3.value = new OpenTypeValue(pduSessionResourceSetupListSURes);
-
-    var pduSessionResourceSetupResponse = new PDUSessionResourceSetupResponse();
-    pduSessionResourceSetupResponse.protocolIEs = new PDUSessionResourceSetupResponse.ProtocolIEs();
-    pduSessionResourceSetupResponse.protocolIEs.valueList =
-        asList(protocolIE1, protocolIE2, protocolIE3);
-
-    SuccessfulOutcome successfulOutcome = new SuccessfulOutcome();
-    successfulOutcome.procedureCode = new ProcedureCode(NGAP_Constants__id_PDUSessionResourceSetup);
-    successfulOutcome.criticality = new Criticality(Criticality.ASN_reject);
-    successfulOutcome.value = new OpenTypeValue(pduSessionResourceSetupResponse);
-
-    try {
-      return new NGAP_PDU(NGAP_PDU.ASN_successfulOutcome, successfulOutcome);
-    } catch (InvalidStructureException e) {
-      throw new RuntimeException(e);
-    }
-  }
-
-  public static NGAP_PDU createNGAPSessionRelease(
-      UserLocationInformationNr userLocationInformationNr) {
-    var initiatingMessage = new InitiatingMessage();
-    initiatingMessage.procedureCode =
-        new ProcedureCode(Values.NGAP_Constants__id_UplinkNASTransport);
-    initiatingMessage.criticality = new Criticality(1);
-
-    var uplinkNasTransport = new UplinkNASTransport();
-    uplinkNasTransport.protocolIEs = new UplinkNASTransport.ProtocolIEs();
-
-    var protocolIE0 = new UplinkNASTransport.ProtocolIEs.SEQUENCE();
-    protocolIE0.id = new ProtocolIE_ID(NGAP_Constants__id_RAN_UE_NGAP_ID);
-    protocolIE0.value = new OpenTypeValue(new RAN_UE_NGAP_ID(1000));
-    protocolIE0.criticality = new Criticality(Criticality.ASN_reject);
-
-    var protocolIE1 = new UplinkNASTransport.ProtocolIEs.SEQUENCE();
-    protocolIE1.id = new ProtocolIE_ID(NGAP_Constants__id_AMF_UE_NGAP_ID);
-    protocolIE1.value = new OpenTypeValue(new AMF_UE_NGAP_ID(1));
-    protocolIE1.criticality = new Criticality(Criticality.ASN_reject);
-
-    var protocolIE2 = new UplinkNASTransport.ProtocolIEs.SEQUENCE();
-    protocolIE2.id = new ProtocolIE_ID(NGAP_Constants__id_NAS_PDU);
-    protocolIE2.criticality = new Criticality(Criticality.ASN_reject);
-
-    String s = "1d7e00670100042e08fed1120822040109afaf250908696e7465726e6574";
-    NAS_PDU nas_pdu = Ngap.perDecode(NAS_PDU.class, s);
-
-    protocolIE2.value = new OpenTypeValue(nas_pdu);
-
-    var protocolIE3 = new UplinkNASTransport.ProtocolIEs.SEQUENCE();
-    protocolIE3.id = new ProtocolIE_ID(Values.NGAP_Constants__id_UserLocationInformation);
-    protocolIE3.criticality = new Criticality(Criticality.ASN_reject);
-    try {
-      protocolIE3.value =
-          new OpenTypeValue(
-              new UserLocationInformation(
-                  UserLocationInformation.ASN_userLocationInformationNR,
-                  createUserLocationInformationNr(userLocationInformationNr)));
-    } catch (InvalidStructureException e) {
-      throw new RuntimeException(e);
-    }
-
-    uplinkNasTransport.protocolIEs.valueList =
-        asList(protocolIE0, protocolIE1, protocolIE2, protocolIE3);
-    initiatingMessage.value = new OpenTypeValue(uplinkNasTransport);
-
-    try {
-      return new NGAP_PDU(NGAP_PDU.ASN_initiatingMessage, initiatingMessage);
-    } catch (InvalidStructureException e) {
-      throw new RuntimeException(e);
-    }
-  }
-
-  public static NGAP_PDU pduSessionReleaseResponse(
-      UserLocationInformationNr userLocationInformationNr) {
-    SuccessfulOutcome successfulOutcome = new SuccessfulOutcome();
-    successfulOutcome.procedureCode =
-        new ProcedureCode(NGAP_Constants__id_PDUSessionResourceRelease);
-    successfulOutcome.criticality = new Criticality(Criticality.ASN_reject);
-
-    PDUSessionResourceReleaseResponse resourceReleaseResponse =
-        new PDUSessionResourceReleaseResponse();
-    resourceReleaseResponse.protocolIEs = new ProtocolIEs();
-
-    var protocolIE0 = new UplinkNASTransport.ProtocolIEs.SEQUENCE();
-    protocolIE0.id = new ProtocolIE_ID(NGAP_Constants__id_RAN_UE_NGAP_ID);
-    protocolIE0.value = new OpenTypeValue(new RAN_UE_NGAP_ID(1000));
-    protocolIE0.criticality = new Criticality(Criticality.ASN_ignore);
-
-    var protocolIE1 = new UplinkNASTransport.ProtocolIEs.SEQUENCE();
-    protocolIE1.id = new ProtocolIE_ID(NGAP_Constants__id_AMF_UE_NGAP_ID);
-    protocolIE1.value = new OpenTypeValue(new AMF_UE_NGAP_ID(1));
-    protocolIE1.criticality = new Criticality(Criticality.ASN_ignore);
-
-    var protocolIE2 = new UplinkNASTransport.ProtocolIEs.SEQUENCE();
-    protocolIE2.id = new ProtocolIE_ID(NGAP_Constants__id_PDUSessionResourceReleasedListRelRes);
-    protocolIE2.criticality = new Criticality(Criticality.ASN_ignore);
-    PDUSessionResourceReleasedListRelRes pduSessionResourceReleasedListRelRes =
-        new PDUSessionResourceReleasedListRelRes();
-    PDUSessionResourceReleasedItemRelRes pduSessionResourceReleasedItemRelRes =
-        new PDUSessionResourceReleasedItemRelRes();
-    pduSessionResourceReleasedItemRelRes.pDUSessionID = new PDUSessionID(8);
-    PDUSessionResourceReleaseResponseTransfer transfer =
-        new PDUSessionResourceReleaseResponseTransfer();
-
-    pduSessionResourceReleasedItemRelRes.pDUSessionResourceReleaseResponseTransfer =
-        new ContainingOctetStringValue(transfer);
-    pduSessionResourceReleasedListRelRes.valueList =
-        Collections.singletonList(pduSessionResourceReleasedItemRelRes);
-
-    protocolIE2.value = new OpenTypeValue(pduSessionResourceReleasedListRelRes);
-
-    var protocolIE3 = new UplinkNASTransport.ProtocolIEs.SEQUENCE();
-    protocolIE3.id = new ProtocolIE_ID(Values.NGAP_Constants__id_UserLocationInformation);
-    protocolIE3.criticality = new Criticality(Criticality.ASN_reject);
-    try {
-      protocolIE3.value =
-          new OpenTypeValue(
-              new UserLocationInformation(
-                  UserLocationInformation.ASN_userLocationInformationNR,
-                  createUserLocationInformationNr(userLocationInformationNr)));
-    } catch (InvalidStructureException e) {
-      throw new RuntimeException(e);
-    }
-
-    resourceReleaseResponse.protocolIEs.valueList =
-        asList(protocolIE0, protocolIE1, protocolIE2, protocolIE3);
-
-    successfulOutcome.value = new OpenTypeValue(resourceReleaseResponse);
-
-    try {
-      return new NGAP_PDU(NGAP_PDU.ASN_successfulOutcome, successfulOutcome);
-    } catch (InvalidStructureException e) {
-      throw new RuntimeException(e);
-    }
-  }
-
-  public static NGAP_PDU sendUplinkNas(UserLocationInformationNr userLocationInformationNr) {
-    var initiatingMessage = new InitiatingMessage();
-    initiatingMessage.procedureCode =
-        new ProcedureCode(Values.NGAP_Constants__id_UplinkNASTransport);
-    initiatingMessage.criticality = new Criticality(1);
-
-    var uplinkNasTransport = new UplinkNASTransport();
-    uplinkNasTransport.protocolIEs = new UplinkNASTransport.ProtocolIEs();
-
-    var protocolIE0 = new UplinkNASTransport.ProtocolIEs.SEQUENCE();
-    protocolIE0.id = new ProtocolIE_ID(NGAP_Constants__id_RAN_UE_NGAP_ID);
-    protocolIE0.value = new OpenTypeValue(new RAN_UE_NGAP_ID(1000));
-    protocolIE0.criticality = new Criticality(Criticality.ASN_reject);
-
-    var protocolIE1 = new UplinkNASTransport.ProtocolIEs.SEQUENCE();
-    protocolIE1.id = new ProtocolIE_ID(NGAP_Constants__id_AMF_UE_NGAP_ID);
-    protocolIE1.value = new OpenTypeValue(new AMF_UE_NGAP_ID(1));
-    protocolIE1.criticality = new Criticality(Criticality.ASN_reject);
-
-    var protocolIE2 = new UplinkNASTransport.ProtocolIEs.SEQUENCE();
-    protocolIE2.id = new ProtocolIE_ID(NGAP_Constants__id_NAS_PDU);
-    protocolIE2.criticality = new Criticality(Criticality.ASN_reject);
-
-    String s = "7e00670100042e08fed4120822040109afaf250908696e7465726e6574";
-    NAS_PDU nas_pdu = new NAS_PDU(Utils.hexStringToByteArray(s));
-
-    protocolIE2.value = new OpenTypeValue(nas_pdu);
-
-    var protocolIE3 = new UplinkNASTransport.ProtocolIEs.SEQUENCE();
-    protocolIE3.id = new ProtocolIE_ID(Values.NGAP_Constants__id_UserLocationInformation);
-    protocolIE3.criticality = new Criticality(Criticality.ASN_reject);
-    try {
-      protocolIE3.value =
-          new OpenTypeValue(
-              new UserLocationInformation(
-                  UserLocationInformation.ASN_userLocationInformationNR,
-                  createUserLocationInformationNr(userLocationInformationNr)));
-    } catch (InvalidStructureException e) {
-      throw new RuntimeException(e);
-    }
-
-<<<<<<< HEAD
-    uplinkNasTransport.protocolIEs.valueList =
-        asList(protocolIE0, protocolIE1, protocolIE2, protocolIE3);
-    initiatingMessage.value = new OpenTypeValue(uplinkNasTransport);
-
-    try {
-      return new NGAP_PDU(NGAP_PDU.ASN_initiatingMessage, initiatingMessage);
-    } catch (InvalidStructureException e) {
-      throw new RuntimeException(e);
-    }
-  }
-
-  public static NGAP_PDU createUEContextRelease(long ranUeNgapId, long amfUeNgapId)
-      throws InvalidStructureException {
-
-    var initiatingMessage = new InitiatingMessage();
-    initiatingMessage.procedureCode = new ProcedureCode(NGAP_Constants__id_UEContextReleaseRequest);
-    initiatingMessage.criticality = new Criticality(Criticality.ASN_ignore);
-
-    var ueContextRelease = new UEContextReleaseRequest();
-    ueContextRelease.protocolIEs = new UEContextReleaseRequest.ProtocolIEs();
-
-    var item0 = new UEContextReleaseRequest.ProtocolIEs.SEQUENCE();
-    item0.id = new ProtocolIE_ID(NGAP_Constants__id_RAN_UE_NGAP_ID);
-    item0.criticality = new Criticality(Criticality.ASN_reject);
-    item0.value = new OpenTypeValue(new RAN_UE_NGAP_ID(ranUeNgapId));
-
-    var item1 = new UEContextReleaseRequest.ProtocolIEs.SEQUENCE();
-    item1.id = new ProtocolIE_ID(NGAP_Constants__id_AMF_UE_NGAP_ID);
-    item1.criticality = new Criticality(Criticality.ASN_reject);
-    item1.value = new OpenTypeValue(new AMF_UE_NGAP_ID(amfUeNgapId));
-
-    var item2 = new UEContextReleaseRequest.ProtocolIEs.SEQUENCE();
-    item2.id = new ProtocolIE_ID(NGAP_Constants__id_Cause);
-    item2.criticality = new Criticality(Criticality.ASN_ignore);
-
-    var misc = new CauseMisc(ASN_om_intervention);
-    var cause = new Cause((short) 4, misc);
-
-    item2.value = new OpenTypeValue(cause);
-
-    ueContextRelease.protocolIEs.valueList = asList(item0, item1, item2);
-
-    initiatingMessage.value = new OpenTypeValue(ueContextRelease);
-
-    try {
-      return new NGAP_PDU(NGAP_PDU.ASN_initiatingMessage, initiatingMessage);
-    } catch (InvalidStructureException e) {
-      throw new RuntimeException(e);
-    }
-  }
-
-  public static NGAP_PDU ueContextReleaseComplete(long ranUeNgapId, long amfUeNgapId) {
-
-    var successfulOutCome = new SuccessfulOutcome();
-    successfulOutCome.procedureCode = new ProcedureCode(NGAP_Constants__id_UEContextRelease);
-    successfulOutCome.criticality = new Criticality(Criticality.ASN_reject);
-
-    var ueContextReleaseComplete = new UEContextReleaseComplete();
-    ueContextReleaseComplete.protocolIEs = new UEContextReleaseComplete.ProtocolIEs();
-
-    var item0 = new UEContextReleaseComplete.ProtocolIEs.SEQUENCE();
-    item0.id = new ProtocolIE_ID(NGAP_Constants__id_AMF_UE_NGAP_ID);
-    item0.criticality = new Criticality(Criticality.ASN_ignore);
-    item0.value = new OpenTypeValue(new AMF_UE_NGAP_ID(amfUeNgapId));
-
-    var item1 = new UEContextReleaseComplete.ProtocolIEs.SEQUENCE();
-    item1.id = new ProtocolIE_ID(NGAP_Constants__id_RAN_UE_NGAP_ID);
-    item1.criticality = new Criticality(Criticality.ASN_reject);
-    item1.value = new OpenTypeValue(new RAN_UE_NGAP_ID(ranUeNgapId));
-
-    ueContextReleaseComplete.protocolIEs.valueList = asList(item0, item1);
-
-    successfulOutCome.value = new OpenTypeValue(ueContextReleaseComplete);
-
-    try {
-      return new NGAP_PDU(NGAP_PDU.ASN_successfulOutcome, successfulOutCome);
-    } catch (InvalidStructureException e) {
-      throw new RuntimeException(e);
-    }
-
-  }
-
-  public static NGAP_PDU createInitialUeMessageServiceRequest(long ranUeNgapId,
-      UserLocationInformationNr userLocationInformationNr,String amfPointer,String amfSetId,String fiveg_tmsi) {
-
-    var initiatingMessage = new InitiatingMessage();
-    initiatingMessage.criticality = new Criticality(Criticality.ASN_ignore);
-    initiatingMessage.procedureCode = new ProcedureCode(NGAP_Constants__id_InitialUEMessage);
-    var initialUeMessage = new InitialUEMessage();
-    initialUeMessage.protocolIEs = new InitialUEMessage.ProtocolIEs();
-
-    var item0 = new InitialUEMessage.ProtocolIEs.SEQUENCE();
-    item0.id = new ProtocolIE_ID(NGAP_Constants__id_RAN_UE_NGAP_ID);
-    item0.criticality = new Criticality(Criticality.ASN_reject);
-    item0.value = new OpenTypeValue(new RAN_UE_NGAP_ID(ranUeNgapId));
-
-    var item1 = new InitialUEMessage.ProtocolIEs.SEQUENCE();
-    item1.id = new ProtocolIE_ID(NGAP_Constants__id_NAS_PDU);
-    item1.criticality = new Criticality(Criticality.ASN_reject);
-
-    String s = "7e004c070007f455aa00000001";
-    NAS_PDU nas_pdu = new NAS_PDU(Utils.hexStringToByteArray(s));
-    item1.value = new OpenTypeValue(nas_pdu);
-
-    var item2 = new InitialUEMessage.ProtocolIEs.SEQUENCE();
-    item2.id = new ProtocolIE_ID(NGAP_Constants__id_UserLocationInformation);
-    item2.criticality = new Criticality(Criticality.ASN_reject);
-    try {
-      item2.value =
-          new OpenTypeValue(
-              new UserLocationInformation(
-                  UserLocationInformation.ASN_userLocationInformationNR,
-                  createUserLocationInformationNr(userLocationInformationNr)));
-    } catch (InvalidStructureException e) {
-      throw new RuntimeException(e);
-    }
-
-    var item3 = new InitialUEMessage.ProtocolIEs.SEQUENCE();
-    item3.id = new ProtocolIE_ID(NGAP_Constants__id_RRCEstablishmentCause);
-    item3.criticality = new Criticality(Criticality.ASN_ignore);
-    RRCEstablishmentCause rrcEstablishmentCause = new RRCEstablishmentCause(ASN_mo_Signalling);
-    item3.value = new OpenTypeValue(rrcEstablishmentCause);
-
-    var item4 = new InitialUEMessage.ProtocolIEs.SEQUENCE();
-    item4.id = new ProtocolIE_ID(NGAP_Constants__id_FiveG_S_TMSI);
-    item4.criticality = new Criticality(Criticality.ASN_reject);
-
-    var fiveg_s_tmsi = new FiveG_S_TMSI();
-
-    byte[] amfPointerByteArray = new BigInteger(String.valueOf(amfPointer)).toByteArray();
-    fiveg_s_tmsi.aMFPointer = new AMFPointer(amfPointerByteArray, 2, 6);
-
-    byte[] amfSetIdByteArray = new BigInteger(String.valueOf(amfSetId)).toByteArray();
-    fiveg_s_tmsi.aMFSetID = new AMFSetID(amfSetIdByteArray, 6, 10);
-
-    var fiveG_TMSI = new FiveG_TMSI(Utils.hexStringToByteArray(fiveg_tmsi));
-
-    fiveg_s_tmsi.fiveG_TMSI = fiveG_TMSI;
-
-    item4.value = new OpenTypeValue(fiveg_s_tmsi);
-
-    initialUeMessage.protocolIEs.valueList = asList(item0, item1, item2, item3, item4);
-    initiatingMessage.value = new OpenTypeValue(initialUeMessage);
-
-    try {
-      return new NGAP_PDU(NGAP_PDU.ASN_initiatingMessage, initiatingMessage);
-    } catch (InvalidStructureException e) {
-      throw new RuntimeException(e);
-=======
-    public static NGAP_PDU createNgSetupRequest(int globalGnbId, VPlmn gnbPlmn, SupportedTA[] supportedTAs) {
+
+        NAS_PDU nasPayload = null;
+        for (var protocolIE : protocolIEs) {
+            if (protocolIE.value.getDecodedValue() instanceof NAS_PDU) {
+                nasPayload = (NAS_PDU) protocolIE.value.getDecodedValue();
+                break;
+            }
+        }
+
+        if (nasPayload == null) return null;
+        return NasDecoder.nasPdu(nasPayload.getValue());
+    }
+
+    private static GlobalRANNodeID createGlobalGnbId(int globalGnbId, VPlmn gnbPlmn) {
+        try {
+            var res = new GlobalGNB_ID();
+            res.gNB_ID =
+                    new GNB_ID(
+                            GNB_ID.ASN_gNB_ID, new BitStringValue(new Octet4(globalGnbId).toByteArray(true), 32));
+            res.pLMNIdentity = Ngap.plmnEncode(gnbPlmn);
+            return new GlobalRANNodeID(GlobalRANNodeID.ASN_globalGNB_ID, res);
+        } catch (InvalidStructureException e) {
+            throw new RuntimeException(e);
+        }
+    }
+
+    private static SliceSupportList createSliceSupportList(IESNssai[] taiSliceSupportNssais) {
+        var list = new ArrayList<SliceSupportItem>();
+
+        if (taiSliceSupportNssais != null) {
+            for (var nssai : taiSliceSupportNssais) {
+                var item = new SliceSupportItem();
+                item.s_NSSAI = new S_NSSAI();
+                item.s_NSSAI.sD = new SD(nssai.sd.value.toByteArray());
+                item.s_NSSAI.sST = new SST(nssai.sst.value.toByteArray());
+                list.add(item);
+            }
+        }
+
+        var res = new SliceSupportList();
+        res.valueList = list;
+        return res;
+    }
+
+    private static BroadcastPLMNList createBroadcastPlmnList(
+            SupportedTA.BroadcastPlmn[] broadcastPlmns) {
+        var list = new ArrayList<BroadcastPLMNItem>();
+
+        for (var broadcastPlmn : broadcastPlmns) {
+            var item = new BroadcastPLMNItem();
+            item.pLMNIdentity = Ngap.plmnEncode(broadcastPlmn.plmn);
+            item.tAISliceSupportList = createSliceSupportList(broadcastPlmn.taiSliceSupportNssais);
+            list.add(item);
+        }
+
+        var res = new BroadcastPLMNList();
+        res.valueList = list;
+        return res;
+    }
+
+    private static SupportedTAList createSupportedTAList(SupportedTA[] supportedTAs) {
+        var list = new ArrayList<SupportedTAItem>();
+
+        for (var supportedTa : supportedTAs) {
+            var supportedTaiItem = new SupportedTAItem();
+            supportedTaiItem.tAC = new TAC(supportedTa.tac.toByteArray());
+            supportedTaiItem.broadcastPLMNList = createBroadcastPlmnList(supportedTa.broadcastPlmns);
+            list.add(supportedTaiItem);
+        }
+
+        var res = new SupportedTAList();
+        res.valueList = list;
+        return res;
+    }
+
+    public static NGAP_PDU createNgSetupRequest(
+            int globalGnbId, VPlmn gnbPlmn, SupportedTA[] supportedTAs) {
+        var ies = new ArrayList<>();
+
+        var ie_globalRanNodeId = new NGSetupRequest.ProtocolIEs.SEQUENCE();
+        ie_globalRanNodeId.id = new ProtocolIE_ID(Values.NGAP_Constants__id_GlobalRANNodeID);
+        ie_globalRanNodeId.criticality = new Criticality(Criticality.ASN_reject);
+        ie_globalRanNodeId.value = new OpenTypeValue(createGlobalGnbId(globalGnbId, gnbPlmn));
+        ies.add(ie_globalRanNodeId);
+
+        var ie_supportedTaList = new NGSetupRequest.ProtocolIEs.SEQUENCE();
+        ie_supportedTaList.id = new ProtocolIE_ID(Values.NGAP_Constants__id_SupportedTAList);
+        ie_supportedTaList.criticality = new Criticality(Criticality.ASN_reject);
+        ie_supportedTaList.value = new OpenTypeValue(createSupportedTAList(supportedTAs));
+        ies.add(ie_supportedTaList);
+
+        var ie_pagingDrx = new NGSetupRequest.ProtocolIEs.SEQUENCE();
+        ie_pagingDrx.id = new ProtocolIE_ID(Values.NGAP_Constants__id_DefaultPagingDRX);
+        ie_pagingDrx.criticality = new Criticality(Criticality.ASN_ignore);
+        ie_pagingDrx.value = new OpenTypeValue(new PagingDRX(PagingDRX.ASN_v64));
+        ies.add(ie_pagingDrx);
+
+        var ngSetupRequest = new NGSetupRequest();
+        ngSetupRequest.protocolIEs = new NGSetupRequest.ProtocolIEs();
+        ngSetupRequest.protocolIEs.valueList = ies;
+
+        var initiatingMessage = new InitiatingMessage();
+        initiatingMessage.procedureCode = new ProcedureCode(Values.NGAP_Constants__id_NGSetup);
+        initiatingMessage.criticality = new Criticality(Criticality.ASN_reject);
+        initiatingMessage.value = new OpenTypeValue(ngSetupRequest);
+
+        try {
+            return new NGAP_PDU(NGAP_PDU.ASN_initiatingMessage, initiatingMessage);
+        } catch (InvalidStructureException e) {
+            throw new RuntimeException(e);
+        }
+    }
+
+    public static NGAP_PDU createNGAPSuccesfullOutCome() {
+
+        GTPTunnel gtpTunnel = new GTPTunnel();
+
+        gtpTunnel.transportLayerAddress =
+                new TransportLayerAddress(new byte[]{104, 116, 116, 112}, 32);
+        gtpTunnel.gTP_TEID = new GTP_TEID(new byte[]{0, 0, 0, 2});
+
+        PDUSessionResourceSetupResponseTransfer transfer =
+                new PDUSessionResourceSetupResponseTransfer();
+        transfer.qosFlowPerTNLInformation = new QosFlowPerTNLInformation();
+        try {
+            transfer.qosFlowPerTNLInformation.uPTransportLayerInformation =
+                    new UPTransportLayerInformation(UPTransportLayerInformation.ASN_gTPTunnel, gtpTunnel);
+        } catch (InvalidStructureException e) {
+            throw new RuntimeException(e);
+        }
+        transfer.qosFlowPerTNLInformation.associatedQosFlowList = new AssociatedQosFlowList();
+
+        var qosFlowIdentifier = new QosFlowIdentifier(1);
+        var associatedFlowItem = new AssociatedQosFlowItem();
+        associatedFlowItem.qosFlowIdentifier = qosFlowIdentifier;
+
+        transfer.qosFlowPerTNLInformation.associatedQosFlowList.valueList =
+                Collections.singletonList(associatedFlowItem);
+
+        PDUSessionResourceSetupListSURes pduSessionResourceSetupListSURes =
+                new PDUSessionResourceSetupListSURes();
+        PDUSessionResourceSetupItemSURes pduSessionResourceSetupItemSURes =
+                new PDUSessionResourceSetupItemSURes();
+
+        pduSessionResourceSetupItemSURes.pDUSessionID = new PDUSessionID(8);
+        pduSessionResourceSetupItemSURes.pDUSessionResourceSetupResponseTransfer =
+                new ContainingOctetStringValue(transfer);
+
+        pduSessionResourceSetupListSURes.valueList =
+                Collections.singletonList(pduSessionResourceSetupItemSURes);
+
+        var protocolIE1 = new PDUSessionResourceSetupResponse.ProtocolIEs.SEQUENCE();
+        protocolIE1.id = new ProtocolIE_ID(NGAP_Constants__id_RAN_UE_NGAP_ID);
+        protocolIE1.value = new OpenTypeValue(new RAN_UE_NGAP_ID(1000));
+        protocolIE1.criticality = new Criticality(Criticality.ASN_ignore);
+
+        var protocolIE2 = new PDUSessionResourceSetupResponse.ProtocolIEs.SEQUENCE();
+        protocolIE2.id = new ProtocolIE_ID(NGAP_Constants__id_AMF_UE_NGAP_ID);
+        protocolIE2.value = new OpenTypeValue(new AMF_UE_NGAP_ID(1));
+        protocolIE2.criticality = new Criticality(Criticality.ASN_ignore);
+
+        var protocolIE3 = new PDUSessionResourceSetupResponse.ProtocolIEs.SEQUENCE();
+        protocolIE3.id = new ProtocolIE_ID(NGAP_Constants__id_PDUSessionResourceSetupListSURes);
+        protocolIE3.criticality = new Criticality(Criticality.ASN_ignore);
+        protocolIE3.value = new OpenTypeValue(pduSessionResourceSetupListSURes);
+
+        var pduSessionResourceSetupResponse = new PDUSessionResourceSetupResponse();
+        pduSessionResourceSetupResponse.protocolIEs = new PDUSessionResourceSetupResponse.ProtocolIEs();
+        pduSessionResourceSetupResponse.protocolIEs.valueList =
+                asList(protocolIE1, protocolIE2, protocolIE3);
+
+        SuccessfulOutcome successfulOutcome = new SuccessfulOutcome();
+        successfulOutcome.procedureCode = new ProcedureCode(NGAP_Constants__id_PDUSessionResourceSetup);
+        successfulOutcome.criticality = new Criticality(Criticality.ASN_reject);
+        successfulOutcome.value = new OpenTypeValue(pduSessionResourceSetupResponse);
+
+        try {
+            return new NGAP_PDU(NGAP_PDU.ASN_successfulOutcome, successfulOutcome);
+        } catch (InvalidStructureException e) {
+            throw new RuntimeException(e);
+        }
+    }
+
+    public static NGAP_PDU createNGAPSessionRelease(UserLocationInformationNr userLocationInformationNr) {
+        var initiatingMessage = new InitiatingMessage();
+        initiatingMessage.procedureCode =
+                new ProcedureCode(Values.NGAP_Constants__id_UplinkNASTransport);
+        initiatingMessage.criticality = new Criticality(1);
+
+        var uplinkNasTransport = new UplinkNASTransport();
+        uplinkNasTransport.protocolIEs = new UplinkNASTransport.ProtocolIEs();
+
+        var protocolIE0 = new UplinkNASTransport.ProtocolIEs.SEQUENCE();
+        protocolIE0.id = new ProtocolIE_ID(NGAP_Constants__id_RAN_UE_NGAP_ID);
+        protocolIE0.value = new OpenTypeValue(new RAN_UE_NGAP_ID(1000));
+        protocolIE0.criticality = new Criticality(Criticality.ASN_reject);
+
+        var protocolIE1 = new UplinkNASTransport.ProtocolIEs.SEQUENCE();
+        protocolIE1.id = new ProtocolIE_ID(NGAP_Constants__id_AMF_UE_NGAP_ID);
+        protocolIE1.value = new OpenTypeValue(new AMF_UE_NGAP_ID(1));
+        protocolIE1.criticality = new Criticality(Criticality.ASN_reject);
+
+        var protocolIE2 = new UplinkNASTransport.ProtocolIEs.SEQUENCE();
+        protocolIE2.id = new ProtocolIE_ID(NGAP_Constants__id_NAS_PDU);
+        protocolIE2.criticality = new Criticality(Criticality.ASN_reject);
+
+        String s = "1d7e00670100042e08fed1120822040109afaf250908696e7465726e6574";
+        NAS_PDU nas_pdu = Ngap.perDecode(NAS_PDU.class, s);
+
+        protocolIE2.value = new OpenTypeValue(nas_pdu);
+
+        var protocolIE3 = new UplinkNASTransport.ProtocolIEs.SEQUENCE();
+        protocolIE3.id = new ProtocolIE_ID(Values.NGAP_Constants__id_UserLocationInformation);
+        protocolIE3.criticality = new Criticality(Criticality.ASN_reject);
+        try {
+            protocolIE3.value =
+                    new OpenTypeValue(
+                            new UserLocationInformation(
+                                    UserLocationInformation.ASN_userLocationInformationNR,
+                                    createUserLocationInformationNr(userLocationInformationNr)));
+        } catch (InvalidStructureException e) {
+            throw new RuntimeException(e);
+        }
+
+        uplinkNasTransport.protocolIEs.valueList =
+                asList(protocolIE0, protocolIE1, protocolIE2, protocolIE3);
+        initiatingMessage.value = new OpenTypeValue(uplinkNasTransport);
+
+        try {
+            return new NGAP_PDU(NGAP_PDU.ASN_initiatingMessage, initiatingMessage);
+        } catch (InvalidStructureException e) {
+            throw new RuntimeException(e);
+        }
+    }
+
+    public static NGAP_PDU pduSessionReleaseResponse(UserLocationInformationNr userLocationInformationNr) {
+        SuccessfulOutcome successfulOutcome = new SuccessfulOutcome();
+        successfulOutcome.procedureCode =
+                new ProcedureCode(NGAP_Constants__id_PDUSessionResourceRelease);
+        successfulOutcome.criticality = new Criticality(Criticality.ASN_reject);
+
+        PDUSessionResourceReleaseResponse resourceReleaseResponse =
+                new PDUSessionResourceReleaseResponse();
+        resourceReleaseResponse.protocolIEs = new ProtocolIEs();
+
+        var protocolIE0 = new UplinkNASTransport.ProtocolIEs.SEQUENCE();
+        protocolIE0.id = new ProtocolIE_ID(NGAP_Constants__id_RAN_UE_NGAP_ID);
+        protocolIE0.value = new OpenTypeValue(new RAN_UE_NGAP_ID(1000));
+        protocolIE0.criticality = new Criticality(Criticality.ASN_ignore);
+
+        var protocolIE1 = new UplinkNASTransport.ProtocolIEs.SEQUENCE();
+        protocolIE1.id = new ProtocolIE_ID(NGAP_Constants__id_AMF_UE_NGAP_ID);
+        protocolIE1.value = new OpenTypeValue(new AMF_UE_NGAP_ID(1));
+        protocolIE1.criticality = new Criticality(Criticality.ASN_ignore);
+
+        var protocolIE2 = new UplinkNASTransport.ProtocolIEs.SEQUENCE();
+        protocolIE2.id = new ProtocolIE_ID(NGAP_Constants__id_PDUSessionResourceReleasedListRelRes);
+        protocolIE2.criticality = new Criticality(Criticality.ASN_ignore);
+        PDUSessionResourceReleasedListRelRes pduSessionResourceReleasedListRelRes =
+                new PDUSessionResourceReleasedListRelRes();
+        PDUSessionResourceReleasedItemRelRes pduSessionResourceReleasedItemRelRes =
+                new PDUSessionResourceReleasedItemRelRes();
+        pduSessionResourceReleasedItemRelRes.pDUSessionID = new PDUSessionID(8);
+        PDUSessionResourceReleaseResponseTransfer transfer =
+                new PDUSessionResourceReleaseResponseTransfer();
+
+        pduSessionResourceReleasedItemRelRes.pDUSessionResourceReleaseResponseTransfer =
+                new ContainingOctetStringValue(transfer);
+        pduSessionResourceReleasedListRelRes.valueList =
+                Collections.singletonList(pduSessionResourceReleasedItemRelRes);
+
+        protocolIE2.value = new OpenTypeValue(pduSessionResourceReleasedListRelRes);
+
+        var protocolIE3 = new UplinkNASTransport.ProtocolIEs.SEQUENCE();
+        protocolIE3.id = new ProtocolIE_ID(Values.NGAP_Constants__id_UserLocationInformation);
+        protocolIE3.criticality = new Criticality(Criticality.ASN_reject);
+        try {
+            protocolIE3.value =
+                    new OpenTypeValue(
+                            new UserLocationInformation(
+                                    UserLocationInformation.ASN_userLocationInformationNR,
+                                    createUserLocationInformationNr(userLocationInformationNr)));
+        } catch (InvalidStructureException e) {
+            throw new RuntimeException(e);
+        }
+
+        resourceReleaseResponse.protocolIEs.valueList =
+                asList(protocolIE0, protocolIE1, protocolIE2, protocolIE3);
+
+        successfulOutcome.value = new OpenTypeValue(resourceReleaseResponse);
+
+        try {
+            return new NGAP_PDU(NGAP_PDU.ASN_successfulOutcome, successfulOutcome);
+        } catch (InvalidStructureException e) {
+            throw new RuntimeException(e);
+        }
+    }
+
+    public static NGAP_PDU sendUplinkNas(UserLocationInformationNr userLocationInformationNr) {
+        var initiatingMessage = new InitiatingMessage();
+        initiatingMessage.procedureCode =
+                new ProcedureCode(Values.NGAP_Constants__id_UplinkNASTransport);
+        initiatingMessage.criticality = new Criticality(1);
+
+        var uplinkNasTransport = new UplinkNASTransport();
+        uplinkNasTransport.protocolIEs = new UplinkNASTransport.ProtocolIEs();
+
+        var protocolIE0 = new UplinkNASTransport.ProtocolIEs.SEQUENCE();
+        protocolIE0.id = new ProtocolIE_ID(NGAP_Constants__id_RAN_UE_NGAP_ID);
+        protocolIE0.value = new OpenTypeValue(new RAN_UE_NGAP_ID(1000));
+        protocolIE0.criticality = new Criticality(Criticality.ASN_reject);
+
+        var protocolIE1 = new UplinkNASTransport.ProtocolIEs.SEQUENCE();
+        protocolIE1.id = new ProtocolIE_ID(NGAP_Constants__id_AMF_UE_NGAP_ID);
+        protocolIE1.value = new OpenTypeValue(new AMF_UE_NGAP_ID(1));
+        protocolIE1.criticality = new Criticality(Criticality.ASN_reject);
+
+        var protocolIE2 = new UplinkNASTransport.ProtocolIEs.SEQUENCE();
+        protocolIE2.id = new ProtocolIE_ID(NGAP_Constants__id_NAS_PDU);
+        protocolIE2.criticality = new Criticality(Criticality.ASN_reject);
+
+        String s = "7e00670100042e08fed4120822040109afaf250908696e7465726e6574";
+        NAS_PDU nas_pdu = new NAS_PDU(Utils.hexStringToByteArray(s));
+
+        protocolIE2.value = new OpenTypeValue(nas_pdu);
+
+        var protocolIE3 = new UplinkNASTransport.ProtocolIEs.SEQUENCE();
+        protocolIE3.id = new ProtocolIE_ID(Values.NGAP_Constants__id_UserLocationInformation);
+        protocolIE3.criticality = new Criticality(Criticality.ASN_reject);
+        try {
+            protocolIE3.value =
+                    new OpenTypeValue(
+                            new UserLocationInformation(
+                                    UserLocationInformation.ASN_userLocationInformationNR,
+                                    createUserLocationInformationNr(userLocationInformationNr)));
+        } catch (InvalidStructureException e) {
+            throw new RuntimeException(e);
+        }
+
+        uplinkNasTransport.protocolIEs.valueList =
+                asList(protocolIE0, protocolIE1, protocolIE2, protocolIE3);
+        initiatingMessage.value = new OpenTypeValue(uplinkNasTransport);
+
+        try {
+            return new NGAP_PDU(NGAP_PDU.ASN_initiatingMessage, initiatingMessage);
+        } catch (InvalidStructureException e) {
+            throw new RuntimeException(e);
+        }
+    }
+
+    public static NGAP_PDU createNgSetupRequest2(int globalGnbId, VPlmn gnbPlmn, SupportedTA[] supportedTAs) {
         return new NgapBuilder()
-                .withDescription(NgapPduDescription.INITIATING_MESSAGE)
-                .withProcedure(NgapProcedure.NGSetupRequest, NgapCriticality.REJECT)
-                .addProtocolIE(createGlobalGnbId(globalGnbId, gnbPlmn), NgapCriticality.REJECT)
-                .addProtocolIE(createSupportedTAList(supportedTAs), NgapCriticality.REJECT)
-                .addProtocolIE(new PagingDRX(PagingDRX.ASN_v64), NgapCriticality.IGNORE, NGAP_Constants__id_DefaultPagingDRX)
-                .build();
->>>>>>> a6dd0a7a
-    }
-
-  }
+            .withDescription(NgapPduDescription.INITIATING_MESSAGE)
+            .withProcedure(NgapProcedure.NGSetupRequest, NgapCriticality.REJECT)
+            .addProtocolIE(createGlobalGnbId(globalGnbId, gnbPlmn), NgapCriticality.REJECT)
+            .addProtocolIE(createSupportedTAList(supportedTAs), NgapCriticality.REJECT)
+            .addProtocolIE(new PagingDRX(PagingDRX.ASN_v64), NgapCriticality.IGNORE, NGAP_Constants__id_DefaultPagingDRX)
+            .build();
+    }
 }