--- conflicted
+++ resolved
@@ -74,13 +74,8 @@
 
 //                cbuf.clear()
 //                buf.clear()
-<<<<<<< HEAD
                 val outMsgInfo = MessageInfo.createOutgoing(null, US_STREAM)
                 outMsgInfo.payloadProtocolID(60)
-=======
-                var outMsgInfo = MessageInfo.createOutgoing(null, US_STREAM)
-                outMsgInfo = outMsgInfo.payloadProtocolID(60)
->>>>>>> caaf6fe5
                 sc.send(ByteBuffer.wrap(ngapMsg.toByteArray()), outMsgInfo)
                 // shutdown and receive all pending messages/notifications
                 sc.shutdown()
